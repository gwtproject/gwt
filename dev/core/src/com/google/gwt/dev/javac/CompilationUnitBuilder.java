--- conflicted
+++ resolved
@@ -154,14 +154,8 @@
       } catch (IOException e) {
         throw new RuntimeException("Unexpected error reading resource '" + resource + "'", e);
       }
-      byte[] content = out.toByteArray();
-<<<<<<< HEAD
-      contentId = new ContentId(getTypeName(), Util.computeStrongName(content));
-      return new String(content, StandardCharsets.UTF_8);
-=======
       contentId = new ContentId(getTypeName(), hasher.hash().toString().toUpperCase(Locale.ROOT));
-      return Util.toString(content);
->>>>>>> 99441519
+      return out.toString(StandardCharsets.UTF_8);
     }
 
     @Override
