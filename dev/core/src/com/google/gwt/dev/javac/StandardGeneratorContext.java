--- conflicted
+++ resolved
@@ -154,14 +154,9 @@
     @Override
     public void commit(TreeLogger logger) {
       String source = sw.toString();
-<<<<<<< HEAD
-      strongHash = Util.computeStrongName(source.getBytes(UTF_8));
-      sourceToken = diskCache.writeString(source);
-=======
       byte[] sourceBytes = source.getBytes(StandardCharsets.UTF_8);
       strongHash = Hashing.murmur3_128().hashBytes(sourceBytes).toString().toUpperCase(Locale.ROOT);
       sourceToken = diskCache.writeByteArray(sourceBytes);
->>>>>>> 99441519
       sw = null;
       creationTime = System.currentTimeMillis();
     }
