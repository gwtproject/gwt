/*
 * Copyright 2008 Google Inc.
 *
 * Licensed under the Apache License, Version 2.0 (the "License"); you may not use this file except
 * in compliance with the License. You may obtain a copy of the License at
 *
 * http://www.apache.org/licenses/LICENSE-2.0
 *
 * Unless required by applicable law or agreed to in writing, software distributed under the License
 * is distributed on an "AS IS" BASIS, WITHOUT WARRANTIES OR CONDITIONS OF ANY KIND, either express
 * or implied. See the License for the specific language governing permissions and limitations under
 * the License.
 */
package com.google.gwt.dev.jjs;

import com.google.gwt.core.ext.TreeLogger;
import com.google.gwt.core.ext.UnableToCompleteException;
import com.google.gwt.core.ext.linker.Artifact;
import com.google.gwt.core.ext.linker.ArtifactSet;
import com.google.gwt.core.ext.linker.CompilationMetricsArtifact;
import com.google.gwt.core.ext.linker.EmittedArtifact;
import com.google.gwt.core.ext.linker.EmittedArtifact.Visibility;
import com.google.gwt.core.ext.linker.ModuleMetricsArtifact;
import com.google.gwt.core.ext.linker.PrecompilationMetricsArtifact;
import com.google.gwt.core.ext.linker.StatementRanges;
import com.google.gwt.core.ext.linker.SymbolData;
import com.google.gwt.core.ext.linker.SyntheticArtifact;
import com.google.gwt.core.ext.linker.impl.StandardSymbolData;
import com.google.gwt.core.ext.soyc.SourceMapRecorder;
import com.google.gwt.core.ext.soyc.coderef.DependencyGraphRecorder;
import com.google.gwt.core.ext.soyc.coderef.EntityRecorder;
import com.google.gwt.core.ext.soyc.impl.DependencyRecorder;
import com.google.gwt.core.ext.soyc.impl.SizeMapRecorder;
import com.google.gwt.core.ext.soyc.impl.SplitPointRecorder;
import com.google.gwt.core.ext.soyc.impl.StoryRecorder;
import com.google.gwt.core.linker.SoycReportLinker;
import com.google.gwt.dev.CompilerContext;
import com.google.gwt.dev.MinimalRebuildCache;
import com.google.gwt.dev.Permutation;
import com.google.gwt.dev.PrecompileTaskOptions;
import com.google.gwt.dev.cfg.ConfigurationProperties;
import com.google.gwt.dev.cfg.EntryMethodHolderGenerator;
import com.google.gwt.dev.cfg.ModuleDef;
import com.google.gwt.dev.cfg.PermutationProperties;
import com.google.gwt.dev.javac.CompilationProblemReporter;
import com.google.gwt.dev.javac.CompilationState;
import com.google.gwt.dev.javac.StandardGeneratorContext;
import com.google.gwt.dev.javac.typemodel.TypeOracle;
import com.google.gwt.dev.jdt.RebindPermutationOracle;
import com.google.gwt.dev.jjs.UnifiedAst.AST;
import com.google.gwt.dev.jjs.ast.Context;
import com.google.gwt.dev.jjs.ast.JBlock;
import com.google.gwt.dev.jjs.ast.JCastOperation;
import com.google.gwt.dev.jjs.ast.JClassLiteral;
import com.google.gwt.dev.jjs.ast.JClassType;
import com.google.gwt.dev.jjs.ast.JDeclaredType;
import com.google.gwt.dev.jjs.ast.JMethod;
import com.google.gwt.dev.jjs.ast.JMethodBody;
import com.google.gwt.dev.jjs.ast.JMethodCall;
import com.google.gwt.dev.jjs.ast.JProgram;
import com.google.gwt.dev.jjs.ast.JTypeOracle.StandardTypes;
import com.google.gwt.dev.jjs.ast.JVisitor;
import com.google.gwt.dev.jjs.impl.ArrayNormalizer;
import com.google.gwt.dev.jjs.impl.AssertionNormalizer;
import com.google.gwt.dev.jjs.impl.AssertionRemover;
import com.google.gwt.dev.jjs.impl.AstDumper;
import com.google.gwt.dev.jjs.impl.CatchBlockNormalizer;
import com.google.gwt.dev.jjs.impl.CompileTimeConstantsReplacer;
import com.google.gwt.dev.jjs.impl.ComputeCastabilityInformation;
import com.google.gwt.dev.jjs.impl.ComputeExhaustiveCastabilityInformation;
import com.google.gwt.dev.jjs.impl.ControlFlowAnalyzer;
import com.google.gwt.dev.jjs.impl.ControlFlowRecorder;
import com.google.gwt.dev.jjs.impl.DeadCodeElimination;
import com.google.gwt.dev.jjs.impl.DevirtualizeDefaultMethodForwarding;
import com.google.gwt.dev.jjs.impl.Devirtualizer;
import com.google.gwt.dev.jjs.impl.EnumNameObfuscator;
import com.google.gwt.dev.jjs.impl.EnumOrdinalizer;
import com.google.gwt.dev.jjs.impl.EqualityNormalizer;
import com.google.gwt.dev.jjs.impl.Finalizer;
import com.google.gwt.dev.jjs.impl.FixAssignmentsToUnboxOrCast;
import com.google.gwt.dev.jjs.impl.FullOptimizerContext;
import com.google.gwt.dev.jjs.impl.GenerateJavaScriptAST;
import com.google.gwt.dev.jjs.impl.HandleCrossFragmentReferences;
import com.google.gwt.dev.jjs.impl.ImplementCastsAndTypeChecks;
import com.google.gwt.dev.jjs.impl.ImplementClassLiteralsAsFields;
import com.google.gwt.dev.jjs.impl.ImplementJsVarargs;
import com.google.gwt.dev.jjs.impl.ImplementRecordComponents;
import com.google.gwt.dev.jjs.impl.JavaAstVerifier;
import com.google.gwt.dev.jjs.impl.JavaToJavaScriptMap;
import com.google.gwt.dev.jjs.impl.JjsUtils;
import com.google.gwt.dev.jjs.impl.JsAbstractTextTransformer;
import com.google.gwt.dev.jjs.impl.JsFunctionClusterer;
import com.google.gwt.dev.jjs.impl.JsInteropRestrictionChecker;
import com.google.gwt.dev.jjs.impl.JsNoopTransformer;
import com.google.gwt.dev.jjs.impl.JsTypeLinker;
import com.google.gwt.dev.jjs.impl.JsniRestrictionChecker;
import com.google.gwt.dev.jjs.impl.LongCastNormalizer;
import com.google.gwt.dev.jjs.impl.LongEmulationNormalizer;
import com.google.gwt.dev.jjs.impl.MakeCallsStatic;
import com.google.gwt.dev.jjs.impl.MethodCallSpecializer;
import com.google.gwt.dev.jjs.impl.MethodCallTightener;
import com.google.gwt.dev.jjs.impl.MethodInliner;
import com.google.gwt.dev.jjs.impl.OptimizerContext;
import com.google.gwt.dev.jjs.impl.OptimizerStats;
import com.google.gwt.dev.jjs.impl.PostOptimizationCompoundAssignmentNormalizer;
import com.google.gwt.dev.jjs.impl.Pruner;
import com.google.gwt.dev.jjs.impl.RecordRebinds;
import com.google.gwt.dev.jjs.impl.RemoveEmptySuperCalls;
import com.google.gwt.dev.jjs.impl.RemoveSpecializations;
import com.google.gwt.dev.jjs.impl.ReplaceCallsToNativeJavaLangObjectOverrides;
import com.google.gwt.dev.jjs.impl.ReplaceGetClassOverrides;
import com.google.gwt.dev.jjs.impl.ResolvePermutationDependentValues;
import com.google.gwt.dev.jjs.impl.ResolveRuntimeTypeReferences;
import com.google.gwt.dev.jjs.impl.ResolveRuntimeTypeReferences.ClosureUniqueIdTypeMapper;
import com.google.gwt.dev.jjs.impl.ResolveRuntimeTypeReferences.IntTypeMapper;
import com.google.gwt.dev.jjs.impl.ResolveRuntimeTypeReferences.StringTypeMapper;
import com.google.gwt.dev.jjs.impl.ResolveRuntimeTypeReferences.TypeMapper;
import com.google.gwt.dev.jjs.impl.ResolveRuntimeTypeReferences.TypeOrder;
import com.google.gwt.dev.jjs.impl.RewriteConstructorCallsForUnboxedTypes;
import com.google.gwt.dev.jjs.impl.SameParameterValueOptimizer;
import com.google.gwt.dev.jjs.impl.SourceInfoCorrelator;
import com.google.gwt.dev.jjs.impl.SplitCaseStatementValues;
import com.google.gwt.dev.jjs.impl.TypeCoercionNormalizer;
import com.google.gwt.dev.jjs.impl.TypeReferencesRecorder;
import com.google.gwt.dev.jjs.impl.TypeTightener;
import com.google.gwt.dev.jjs.impl.UnifyAst;
import com.google.gwt.dev.jjs.impl.codesplitter.CodeSplitter;
import com.google.gwt.dev.jjs.impl.codesplitter.CodeSplitters;
import com.google.gwt.dev.jjs.impl.codesplitter.MultipleDependencyGraphRecorder;
import com.google.gwt.dev.jjs.impl.codesplitter.ReplaceRunAsyncs;
import com.google.gwt.dev.jjs.impl.gflow.DataflowOptimizer;
import com.google.gwt.dev.js.BaselineCoverageGatherer;
import com.google.gwt.dev.js.CoverageInstrumentor;
import com.google.gwt.dev.js.DuplicateClinitRemover;
import com.google.gwt.dev.js.EvalFunctionsAtTopScope;
import com.google.gwt.dev.js.FreshNameGenerator;
import com.google.gwt.dev.js.JsBreakUpLargeVarStatements;
import com.google.gwt.dev.js.JsDuplicateCaseFolder;
import com.google.gwt.dev.js.JsDuplicateFunctionRemover;
import com.google.gwt.dev.js.JsForceInliningChecker;
import com.google.gwt.dev.js.JsIncrementalNamer;
import com.google.gwt.dev.js.JsInliner;
import com.google.gwt.dev.js.JsLiteralInterner;
import com.google.gwt.dev.js.JsNamer.IllegalNameException;
import com.google.gwt.dev.js.JsNamespaceChooser;
import com.google.gwt.dev.js.JsNamespaceOption;
import com.google.gwt.dev.js.JsNormalizer;
import com.google.gwt.dev.js.JsObfuscateNamer;
import com.google.gwt.dev.js.JsPrettyNamer;
import com.google.gwt.dev.js.JsReportGenerationVisitor;
import com.google.gwt.dev.js.JsStackEmulator;
import com.google.gwt.dev.js.JsStaticEval;
import com.google.gwt.dev.js.JsSymbolResolver;
import com.google.gwt.dev.js.JsUnusedFunctionRemover;
import com.google.gwt.dev.js.JsVerboseNamer;
import com.google.gwt.dev.js.SizeBreakdown;
import com.google.gwt.dev.js.ast.JavaScriptVerifier;
import com.google.gwt.dev.js.ast.JsContext;
import com.google.gwt.dev.js.ast.JsForIn;
import com.google.gwt.dev.js.ast.JsFunction;
import com.google.gwt.dev.js.ast.JsLabel;
import com.google.gwt.dev.js.ast.JsLiteral;
import com.google.gwt.dev.js.ast.JsName;
import com.google.gwt.dev.js.ast.JsNameOf;
import com.google.gwt.dev.js.ast.JsNameRef;
import com.google.gwt.dev.js.ast.JsNode;
import com.google.gwt.dev.js.ast.JsParameter;
import com.google.gwt.dev.js.ast.JsProgram;
import com.google.gwt.dev.js.ast.JsVars;
import com.google.gwt.dev.js.ast.JsVisitor;
import com.google.gwt.dev.util.DefaultTextOutput;
import com.google.gwt.dev.util.Memory;
import com.google.gwt.dev.util.Name.SourceName;
import com.google.gwt.dev.util.Pair;
import com.google.gwt.dev.util.arg.OptionOptimize;
import com.google.gwt.dev.util.log.perf.AbstractJfrEvent;
import com.google.gwt.dev.util.log.perf.SimpleEvent;
import com.google.gwt.soyc.SoycDashboard;
import com.google.gwt.soyc.io.ArtifactsOutputDirectory;
import com.google.gwt.thirdparty.guava.common.collect.ImmutableMap;
import com.google.gwt.thirdparty.guava.common.collect.Iterables;
import com.google.gwt.thirdparty.guava.common.collect.Lists;
import com.google.gwt.thirdparty.guava.common.collect.Multimap;
import com.google.gwt.thirdparty.guava.common.collect.Sets;
import com.google.gwt.thirdparty.guava.common.hash.Hasher;
import com.google.gwt.thirdparty.guava.common.hash.Hashing;

import jdk.jfr.Description;
import jdk.jfr.Label;
import jdk.jfr.Name;
import org.xml.sax.SAXException;

import java.io.BufferedInputStream;
import java.io.ByteArrayOutputStream;
import java.io.IOException;
import java.io.InputStream;
import java.io.ObjectOutputStream;
import java.io.OutputStream;
import java.lang.management.ManagementFactory;
import java.nio.charset.StandardCharsets;
import java.util.ArrayList;
import java.util.Collection;
import java.util.Collections;
import java.util.HashMap;
import java.util.HashSet;
import java.util.List;
import java.util.Locale;
import java.util.Map;
import java.util.Set;
import java.util.TreeMap;
import java.util.zip.GZIPInputStream;

import javax.xml.parsers.ParserConfigurationException;

/**
 * A base for classes that compile Java <code>JProgram</code> representations into corresponding Js
 * source.<br />
 *
 * Work is split between a precompile() stage which is only called once and compilePerms() stage
 * which is called once per permutation. This allow build systems the option of distributing and
 * parallelizing some of the work.
 */
public final class JavaToJavaScriptCompiler {

  /**
   * Ending optimization passes when the rate of change has reached this value results in gaining
   * nearly all of the impact while avoiding the long tail of costly but low-impact passes.
   */
  private static final float EFFICIENT_CHANGE_RATE = 0.01f;
  /**
   * Continuing to apply optimizations till the rate of change reaches this value causes the AST to
   * reach a fixed point.
   */
  private static final int FIXED_POINT_CHANGE_RATE = 0;
  /**
   * Limits the number of optimization passes against the possible danger of an AST that does not
   * converge.
   */
  private static final int MAX_PASSES = 100;

  static {
    // Preload the internal compiler exception just in case we run out of memory?.
    InternalCompilerException.preload();
  }

  private final CompilerContext compilerContext;
  private final TreeLogger logger;
  private final ModuleDef module;
  private final PrecompileTaskOptions options;
  private JsProgram jsProgram;
  private JProgram jprogram;

  public JavaToJavaScriptCompiler(TreeLogger logger, CompilerContext compilerContext) {
    this.logger = logger;
    this.compilerContext = compilerContext;
    this.module = compilerContext.getModule();
    this.options = compilerContext.getOptions();
  }

  public static UnifiedAst precompile(TreeLogger logger, CompilerContext compilerContext,
      PrecompilationContext precompilationContext)
      throws UnableToCompleteException {
    return new JavaToJavaScriptCompiler(logger, compilerContext).precompile(precompilationContext);
  }

  /**
   * Compiles a particular permutation.
   *
   * @param logger the logger to use
   * @param compilerContext shared read only compiler state
   * @param permutation the permutation to compile
   * @return the permutation result
   * @throws UnableToCompleteException if an error other than {@link OutOfMemoryError} occurs
   */
  public static PermutationResult compilePermutation(UnifiedAst unifiedAst,
      TreeLogger logger, CompilerContext compilerContext, Permutation permutation)
      throws UnableToCompleteException {
    JavaToJavaScriptCompiler javaToJavaScriptCompiler =
        new JavaToJavaScriptCompiler(logger, compilerContext);
    return javaToJavaScriptCompiler.compilePermutation(permutation, unifiedAst);
  }

  @Name("gwt.compiler.Permutation")
  public static class PermutationEvent extends AbstractJfrEvent {
    @Label("Properties")
    @Description("All property values set for this permutation")
    String properties;
  }

  /**
   * Takes as input an unresolved Java AST (a Java AST wherein all rebind result classes are
   * available and have not yet been pruned down to the set applicable for a particular permutation)
   * that was previously constructed by the Precompiler and from that constructs output Js source
   * code and related information. This Js source and related information is packaged into a
   * Permutation instance and then returned.
   *
   * Permutation compilation is INTENDED to progress as a series of stages:
   *
   * <pre>
   * 1. initialize local state
   * 2. transform unresolved Java AST to resolved Java AST
   * 3. normalize the resolved Java AST
   * 4. optimize the resolved Java AST
   * 5. construct the Js AST
   * 6. normalize the Js AST
   * 7. optimize the Js AST
   * 8. generate Js source
   * 9. construct and return a value
   * </pre>
   *
   * There are some other types of work here (mostly metrics and data gathering) which do not serve
   * the goal of output program construction. This work should really be moved into subclasses or
   * some sort of callback or plugin system so as not to visually pollute the real compile logic.<br
   * />
   *
   * Significant amounts of visitors implementing the intended above stages are triggered here but
   * in the wrong order. They have been noted for future cleanup.
   */
  private PermutationResult compilePermutation(Permutation permutation, UnifiedAst unifiedAst)
      throws UnableToCompleteException {
    /*
     * Do not introduce any new pass here unless it is logically a part of one of the 9 defined
     * stages and is physically located in that stage.
     */

    long permStartMs = System.currentTimeMillis();
    int permutationId = permutation.getId();
    PermutationProperties properties = permutation.getProperties();
    try (PermutationEvent event = new PermutationEvent()) {
      long startTimeMs = System.currentTimeMillis();
      event.properties = properties.prettyPrint();

      TypeMapper<?> typeMapper;
      Multimap<String, Integer> instrumentableLines = null;
      try (SimpleEvent ignored = new SimpleEvent("Permutation Java")) {
        // (1) Initialize local state.
        AST ast = unifiedAst.getFreshAst();
        jprogram = ast.getJProgram();
        jsProgram = ast.getJsProgram();

        // TODO(stalcup): hide metrics gathering in a callback or subclass
        logger.log(TreeLogger.INFO, "Compiling permutation " + permutationId + "...");

        // (2) Transform unresolved Java AST to resolved Java AST
        ResolvePermutationDependentValues
            .exec(jprogram, properties, permutation.getPropertyAndBindingInfos());

        // TODO(stalcup): hide metrics gathering in a callback or subclass
        // This has to happen before optimizations because functions might
        // be optimized out; we want those marked as "not executed", not "not
        // instrumentable".
        if (CoverageInstrumentor.isCoverageEnabled()) {
          instrumentableLines = BaselineCoverageGatherer.exec(jprogram);
        }

        // Record initial set of type->type references.
        // type->type references need to be collected in two phases, 1) before any process to the
        // AST has happened (to record for example reference to types declaring compile-time
        // constants) and 2) after all normalizations to collect synthetic references (e.g. to
        // record references to runtime classes like LongLib).
        maybeRecordReferencesAndControlFlow(false);

        // Rewrite calls to from boxed constructor types to specialized unboxed methods
        RewriteConstructorCallsForUnboxedTypes.exec(jprogram);

        // Replace compile time constants by their values.
        // TODO(rluble): eventually move to normizeSemantics.
        CompileTimeConstantsReplacer.exec(jprogram);

        // TODO(stalcup): move to after normalize.
        // (3) Optimize the resolved Java AST
        optimizeJava();

        // TODO(stalcup): move to before optimize.
        // (4) Normalize the resolved Java AST
        typeMapper = normalizeSemantics();

        // TODO(stalcup): this stage shouldn't exist, move into optimize.
        postNormalizationOptimizeJava();

        // Now that the AST has stopped mutating update with the final references.
        maybeRecordReferencesAndControlFlow(true);
      }

      final Map<StandardSymbolData, JsName> symbolTable =
          new TreeMap<>(new SymbolData.ClassIdentComparator());
      final JavaToJavaScriptMap jjsmap;
      final Pair<SyntheticArtifact, MultipleDependencyGraphRecorder> dependenciesAndRecorder;
      final Map<JsName, JsLiteral> internedLiteralByVariableName;
      final List<JsSourceMap> sourceInfoMaps = new ArrayList<>();
      final boolean isSourceMapsEnabled;
      final String[] jsFragments;
      final StatementRanges[] ranges;
      final SizeBreakdown[] sizeBreakdowns;
      try (SimpleEvent ignored = new SimpleEvent("Permutation JavaScript")) {

        // (5) Construct the Js AST

        Pair<? extends JavaToJavaScriptMap, Set<JsNode>> jjsMapAndInlineableFunctions =
            GenerateJavaScriptAST.exec(logger, jprogram, jsProgram,
                compilerContext, typeMapper, symbolTable, properties);
        jjsmap = jjsMapAndInlineableFunctions.getLeft();

        // TODO(stalcup): hide metrics gathering in a callback or subclass
        if (CoverageInstrumentor.isCoverageEnabled()) {
          CoverageInstrumentor.exec(jprogram, jsProgram, jjsmap, instrumentableLines);
        }

        // (6) Normalize the Js AST
        JsNormalizer.exec(jsProgram);

        // TODO(stalcup): move to AST construction
        JsSymbolResolver.exec(jsProgram);

        if (options.getNamespace() == JsNamespaceOption.PACKAGE) {
          if (!jprogram.getRunAsyncs().isEmpty()) {
            options.setNamespace(JsNamespaceOption.NONE);
            logger.log(TreeLogger.Type.WARN,
                "Namespace option is not compatible with CodeSplitter, turning it off.");
          } else {
            JsNamespaceChooser.exec(jprogram, jsProgram, jjsmap);
          }
        }

        // TODO(stalcup): move to normalization
        dependenciesAndRecorder = splitJsIntoFragments(properties, permutationId, jjsmap);

        // TODO(stalcup): move to normalization
        EvalFunctionsAtTopScope.exec(jsProgram, jjsmap);

        // (7) Optimize the JS AST.
        final Set<JsNode> inlinableJsFunctions = jjsMapAndInlineableFunctions.getRight();
        optimizeJs(inlinableJsFunctions);
        if (options.getOptimizationLevel() > OptionOptimize.OPTIMIZE_LEVEL_DRAFT) {
          JsForceInliningChecker.check(logger, jjsmap, jsProgram);
        }

        // TODO(stalcup): move to normalization
        // Must run before code splitter and namer.
        JsStackEmulator.exec(jprogram, jsProgram, properties, jjsmap);

        // TODO(stalcup): move to optimize.
        internedLiteralByVariableName = renameJsSymbols(properties, jjsmap);

        // No new JsNames or references to JSNames can be introduced after this
        // point.
        HandleCrossFragmentReferences.exec(jsProgram, properties);

        // TODO(stalcup): move to normalization
        JsBreakUpLargeVarStatements.exec(jsProgram, properties.getConfigurationProperties());

        if (!options.isIncrementalCompileEnabled()) {
          // Verifies consistency between jsProgram and jjsmap if assertions are enabled.
          // TODO(rluble): make it work for incremental compiles.
          JavaScriptVerifier.verify(jsProgram, jjsmap);
        }

        // (8) Generate Js source
        isSourceMapsEnabled = properties.isTrueInAnyPermutation("compiler.useSourceMaps");
        jsFragments = new String[jsProgram.getFragmentCount()];
        ranges = new StatementRanges[jsFragments.length];
        sizeBreakdowns = options.isJsonSoycEnabled() || options.isSoycEnabled()
            || options.isCompilerMetricsEnabled() ? new SizeBreakdown[jsFragments.length] : null;
        generateJavaScriptCode(jjsmap, jsFragments, ranges, sizeBreakdowns, sourceInfoMaps,
            isSourceMapsEnabled || options.isJsonSoycEnabled());
      }

      // (9) Construct and return a value
      PermutationResult permutationResult =
          new PermutationResultImpl(jsFragments, permutation, makeSymbolMap(symbolTable), ranges);

      // TODO(stalcup): hide metrics gathering in a callback or subclass
      addSyntheticArtifacts(unifiedAst, permutation, startTimeMs, permutationId, jjsmap,
          dependenciesAndRecorder, internedLiteralByVariableName, isSourceMapsEnabled, jsFragments,
          sizeBreakdowns, sourceInfoMaps, permutationResult);
      return permutationResult;
    } catch (Throwable e) {
      throw CompilationProblemReporter.logAndTranslateException(logger, e);
    } finally {
      if (logger.isLoggable(TreeLogger.TRACE)) {
        logger.log(TreeLogger.TRACE,
            "Permutation took " + (System.currentTimeMillis() - permStartMs) + " ms");
      }
    }
  }

  private void maybeRecordReferencesAndControlFlow(boolean onlyUpdate) {
    if (options.isIncrementalCompileEnabled()) {
      // Per file compilation needs the type reference graph to construct the set of reachable
      // types when linking.
      TypeReferencesRecorder.exec(jprogram, getMinimalRebuildCache(), onlyUpdate);
      ControlFlowRecorder.exec(jprogram, getMinimalRebuildCache().getTypeEnvironment(),
          onlyUpdate);
    }
  }

  /**
   * Transform patterns that can't be represented in JS (such as multiple catch blocks) into
   * equivalent but compatible patterns and take JVM semantics (such as numeric casts) that are not
   * explicit in the AST and make them explicit.<br />
   *
   * These passes can not be reordering because of subtle interdependencies.
   */
  private TypeMapper<?> normalizeSemantics() {
    try (SimpleEvent ignored = new SimpleEvent("Java Normalizers")) {
      Devirtualizer.exec(jprogram);
      CatchBlockNormalizer.exec(jprogram);
      PostOptimizationCompoundAssignmentNormalizer.exec(jprogram);
      LongCastNormalizer.exec(jprogram);
      LongEmulationNormalizer.exec(jprogram);
      TypeCoercionNormalizer.exec(jprogram);
      SplitCaseStatementValues.exec(jprogram);

      if (options.isIncrementalCompileEnabled()) {
        // Per file compilation reuses type JS even as references (like casts) in other files
        // change, which means all legal casts need to be allowed now before they are actually
        // used later.
        ComputeExhaustiveCastabilityInformation.exec(jprogram);
      } else {
        // If trivial casts are pruned then one can use smaller runtime castmaps.
        ComputeCastabilityInformation.exec(jprogram, !shouldOptimize() /* recordTrivialCasts */);
      }

      ImplementCastsAndTypeChecks.exec(jprogram, shouldOptimize() /* pruneTrivialCasts */);
      ImplementJsVarargs.exec(jprogram);
      ArrayNormalizer.exec(jprogram);
      EqualityNormalizer.exec(jprogram);

      TypeMapper<?> typeMapper = getTypeMapper();
      ResolveRuntimeTypeReferences.exec(jprogram, typeMapper, getTypeOrder());

      return typeMapper;
    }
  }

  private void optimizeJava() throws InterruptedException {
    if (shouldOptimize()) {
      optimizeJavaToFixedPoint();
      RemoveEmptySuperCalls.exec(jprogram);
    }
  }

  private void optimizeJs(Set<JsNode> inlinableJsFunctions) throws InterruptedException {
    if (shouldOptimize()) {
      optimizeJsLoop(inlinableJsFunctions);
      JsDuplicateCaseFolder.exec(jsProgram);
    }
  }

  private void postNormalizationOptimizeJava() {
    try (SimpleEvent ignored = new SimpleEvent("Post-Normalization Java Optimizers")) {
      if (shouldOptimize()) {
        RemoveSpecializations.exec(jprogram);
        Pruner.exec(jprogram, false, OptimizerContext.NULL_OPTIMIZATION_CONTEXT);
        // Last Java optimization step, update type oracle accordingly.
        jprogram.typeOracle.recomputeAfterOptimizations(jprogram.getDeclaredTypes());
      }
      ReplaceGetClassOverrides.exec(jprogram);
    }
  }

  private Map<JsName, JsLiteral> runDetailedNamer(ConfigurationProperties config)
      throws IllegalNameException {
    Map<JsName, JsLiteral> internedTextByVariableName =
        maybeInternLiterals(JsLiteralInterner.INTERN_ALL);
    JsVerboseNamer.exec(jsProgram, config);
    return internedTextByVariableName;
  }

  private Map<JsName, JsLiteral> maybeInternLiterals(int interningMask) {
    if (!shouldOptimize()) {
      return null;
    }
    // Only perform the interning optimization when optimizations are enabled.
    if (options.isClosureCompilerFormatEnabled()) {
      // Do no intern strings in closure format as it breaks goog.provides, etc.
      interningMask &= ~JsLiteralInterner.INTERN_STRINGS;
    }
    return JsLiteralInterner.exec(jprogram, jsProgram, interningMask);
  }

  private Pair<SyntheticArtifact, MultipleDependencyGraphRecorder> splitJsIntoFragments(
      PermutationProperties properties, int permutationId, JavaToJavaScriptMap jjsmap) {
    Pair<SyntheticArtifact, MultipleDependencyGraphRecorder> dependenciesAndRecorder;
    MultipleDependencyGraphRecorder dependencyRecorder = null;
    SyntheticArtifact dependencies = null;
    if (options.isRunAsyncEnabled()) {
      ByteArrayOutputStream baos = new ByteArrayOutputStream();

      int expectedFragmentCount = options.getFragmentCount();
      int minFragmentSize = properties.getConfigurationProperties()
          .getInteger(CodeSplitters.MIN_FRAGMENT_SIZE, 0);

      dependencyRecorder = chooseDependencyRecorder(baos);
      CodeSplitter.exec(logger, jprogram, jsProgram, jjsmap, expectedFragmentCount,
          minFragmentSize, dependencyRecorder);

      if (baos.size() == 0) {
        dependencyRecorder = recordNonSplitDependencies(baos);
      }
      if (baos.size() > 0) {
        dependencies = new SyntheticArtifact(
            SoycReportLinker.class, "dependencies" + permutationId + ".xml.gz",
            baos.toByteArray());
      }
    } else if (options.isSoycEnabled() || options.isJsonSoycEnabled()) {
      dependencyRecorder = recordNonSplitDependencies(new ByteArrayOutputStream());
    }
    dependenciesAndRecorder = Pair.create(dependencies, dependencyRecorder);

    return dependenciesAndRecorder;
  }

  private MultipleDependencyGraphRecorder chooseDependencyRecorder(OutputStream out) {
    MultipleDependencyGraphRecorder dependencyRecorder =
        MultipleDependencyGraphRecorder.NULL_RECORDER;
    if (options.isSoycEnabled() && options.isJsonSoycEnabled()) {
      dependencyRecorder = new DependencyGraphRecorder(out, jprogram);
    } else if (options.isSoycEnabled()) {
      dependencyRecorder = new DependencyRecorder(out);
    } else if (options.isJsonSoycEnabled()) {
      dependencyRecorder = new DependencyGraphRecorder(out, jprogram);
    }
    return dependencyRecorder;
  }

  /**
   * Dependency information is normally recorded during code splitting, and it results in multiple
   * dependency graphs. If the code splitter doesn't run, then this method can be used instead to
   * record a single dependency graph for the whole program.
   */
  private DependencyRecorder recordNonSplitDependencies(OutputStream out) {
    DependencyRecorder deps;
    if (options.isSoycEnabled() && options.isJsonSoycEnabled()) {
      deps = new DependencyGraphRecorder(out, jprogram);
    } else if (options.isSoycEnabled()) {
      deps = new DependencyRecorder(out);
    } else if (options.isJsonSoycEnabled()) {
      deps = new DependencyGraphRecorder(out, jprogram);
    } else {
      return null;
    }
    deps.open();
    deps.startDependencyGraph("initial", null);

    ControlFlowAnalyzer cfa = new ControlFlowAnalyzer(jprogram);
    cfa.setDependencyRecorder(deps);
    cfa.traverseEntryMethods();
    deps.endDependencyGraph();
    deps.close();
    return deps;
  }

  private CompilationMetricsArtifact addCompilerMetricsArtifact(UnifiedAst unifiedAst,
      Permutation permutation, long startTimeMs, SizeBreakdown[] sizeBreakdowns,
      PermutationResult permutationResult) {
    CompilationMetricsArtifact compilationMetrics = null;
    if (options.isCompilerMetricsEnabled()) {
      compilationMetrics = new CompilationMetricsArtifact(permutation.getId());
      compilationMetrics.setCompileElapsedMilliseconds(
          System.currentTimeMillis() - startTimeMs);
      compilationMetrics.setElapsedMilliseconds(
          System.currentTimeMillis() - ManagementFactory.getRuntimeMXBean().getStartTime());
      compilationMetrics.setJsSize(sizeBreakdowns);
      compilationMetrics.setPermutationDescription(permutation.getProperties().prettyPrint());
      permutationResult.addArtifacts(Lists.newArrayList(
          unifiedAst.getModuleMetrics(), unifiedAst.getPrecompilationMetrics(),
          compilationMetrics));
    }
    return compilationMetrics;
  }

  private void addSourceMapArtifacts(int permutationId, JavaToJavaScriptMap jjsmap,
      Pair<SyntheticArtifact, MultipleDependencyGraphRecorder> dependenciesAndRecorder,
      boolean isSourceMapsEnabled, SizeBreakdown[] sizeBreakdowns,
      List<JsSourceMap> sourceInfoMaps, PermutationResult permutationResult) {
    if (options.isJsonSoycEnabled()) {
      // Is a super set of SourceMapRecorder.makeSourceMapArtifacts().
      permutationResult.addArtifacts(EntityRecorder.makeSoycArtifacts(
          permutationId, sourceInfoMaps, options.getSourceMapFilePrefix(),
          jjsmap, sizeBreakdowns,
          ((DependencyGraphRecorder) dependenciesAndRecorder.getRight()), jprogram));
    } else if (isSourceMapsEnabled) {
      logger.log(TreeLogger.INFO, "Source Maps Enabled");
      permutationResult.addArtifacts(SourceMapRecorder.exec(permutationId, sourceInfoMaps,
          options.getSourceMapFilePrefix()));
    }
  }

  /**
   * Adds generated artifacts from previous compiles when doing per-file compiles. <p> All
   * generators are run on first compile but only some very small subset are rerun on recompiles.
   * Care must be taken to ensure that all generated artifacts (such as png/html/css files) are
   * still registered for output even when no generators are run in the current compile.
   */
  private void maybeAddGeneratedArtifacts(PermutationResult permutationResult) {
    if (options.isIncrementalCompileEnabled()) {
      permutationResult.addArtifacts(
          compilerContext.getMinimalRebuildCache().getGeneratedArtifacts());
    }
  }

  private void addSoycArtifacts(UnifiedAst unifiedAst, int permutationId,
      JavaToJavaScriptMap jjsmap,
      Pair<SyntheticArtifact, MultipleDependencyGraphRecorder> dependenciesAndRecorder,
      Map<JsName, JsLiteral> internedLiteralByVariableName, String[] js,
      SizeBreakdown[] sizeBreakdowns,
      List<JsSourceMap> sourceInfoMaps, PermutationResult permutationResult,
      CompilationMetricsArtifact compilationMetrics)
      throws IOException, UnableToCompleteException {
    permutationResult.addArtifacts(makeSoycArtifacts(permutationId, js, sizeBreakdowns,
        options.isSoycExtra() ? sourceInfoMaps : null, dependenciesAndRecorder.getLeft(),
        jjsmap, internedLiteralByVariableName, unifiedAst.getModuleMetrics(),
        unifiedAst.getPrecompilationMetrics(), compilationMetrics,
        options.isSoycHtmlDisabled()));
  }

  private void addSyntheticArtifacts(UnifiedAst unifiedAst, Permutation permutation,
      long startTimeMs, int permutationId, JavaToJavaScriptMap jjsmap,
      Pair<SyntheticArtifact, MultipleDependencyGraphRecorder> dependenciesAndRecorder,
      Map<JsName, JsLiteral> internedLiteralByVariableName, boolean isSourceMapsEnabled,
      String[] jsFragments, SizeBreakdown[] sizeBreakdowns,
      List<JsSourceMap> sourceInfoMaps, PermutationResult permutationResult)
      throws IOException, UnableToCompleteException {

    assert internedLiteralByVariableName != null;

    try (SimpleEvent ignored = new SimpleEvent("Permutation Artifacts")) {
      CompilationMetricsArtifact compilationMetrics = addCompilerMetricsArtifact(
          unifiedAst, permutation, startTimeMs, sizeBreakdowns, permutationResult);
      addSoycArtifacts(unifiedAst, permutationId, jjsmap, dependenciesAndRecorder,
          internedLiteralByVariableName, jsFragments, sizeBreakdowns, sourceInfoMaps,
          permutationResult, compilationMetrics);
      addSourceMapArtifacts(permutationId, jjsmap, dependenciesAndRecorder, isSourceMapsEnabled,
          sizeBreakdowns, sourceInfoMaps, permutationResult);
      maybeAddGeneratedArtifacts(permutationResult);
    }
  }

  /**
   * Generate Js code from the given Js ASTs. Also produces information about that transformation.
   */
  private void generateJavaScriptCode(JavaToJavaScriptMap jjsMap, String[] jsFragments,
      StatementRanges[] ranges, SizeBreakdown[] sizeBreakdowns,
      List<JsSourceMap> sourceInfoMaps, boolean sourceMapsEnabled) {

    try (SimpleEvent ignored = new SimpleEvent("Generate JavaScript")) {
      for (int i = 0; i < jsFragments.length; i++) {
        DefaultTextOutput out = new DefaultTextOutput(!options.isIncrementalCompileEnabled() &&
            options.getOutput().shouldMinimize());
        JsReportGenerationVisitor v = new JsReportGenerationVisitor(out, jjsMap,
            options.isJsonSoycEnabled());
        v.accept(jsProgram.getFragmentBlock(i));

        StatementRanges statementRanges = v.getStatementRanges();
        String code = out.toString();
        JsSourceMap infoMap = (sourceInfoMaps != null) ? v.getSourceInfoMap() : null;

        JsAbstractTextTransformer transformer =
            new JsNoopTransformer(code, statementRanges, infoMap);

        /*
         * Cut generated JS up on class boundaries and re-link the source (possibly making use of
         * source from previous compiles, thus making it possible to perform partial recompiles).
         */
        if (options.isIncrementalCompileEnabled()) {
          transformer = new JsTypeLinker(logger, transformer, v.getClassRanges(),
              v.getProgramClassRange(), getMinimalRebuildCache(), jprogram.typeOracle);
          transformer.exec();
        }

        /*
         * Reorder function decls to improve compression ratios. Also restructures the top level
         * blocks into sub-blocks if they exceed 32767 statements.
         */
        // TODO(cromwellian) move to the Js AST optimization, re-enable sourcemaps + clustering
        if (!sourceMapsEnabled && !options.isClosureCompilerFormatEnabled()
            && options.shouldClusterSimilarFunctions()
            && options.getNamespace() == JsNamespaceOption.NONE
            && options.getOutput() == JsOutputOption.OBFUSCATED) {
          try (SimpleEvent ignored2 = new SimpleEvent("Function Clusterer")) {
            transformer = new JsFunctionClusterer(transformer);
            transformer.exec();
          }
        }

        jsFragments[i] = transformer.getJs();
        ranges[i] = transformer.getStatementRanges();
        if (sizeBreakdowns != null) {
          sizeBreakdowns[i] = v.getSizeBreakdown();
        }
        if (sourceInfoMaps != null) {
          sourceInfoMaps.add(transformer.getSourceInfoMap());
        }
      }
    }
  }

  private Collection<? extends Artifact<?>> makeSoycArtifacts(int permutationId, String[] js,
      SizeBreakdown[] sizeBreakdowns, List<JsSourceMap> sourceInfoMaps,
      SyntheticArtifact dependencies, JavaToJavaScriptMap jjsmap,
      Map<JsName, JsLiteral> internedLiteralByVariableName,
      ModuleMetricsArtifact moduleMetricsArtifact,
      PrecompilationMetricsArtifact precompilationMetricsArtifact,
      CompilationMetricsArtifact compilationMetrics, boolean htmlReportsDisabled)
      throws IOException, UnableToCompleteException {
    Memory.maybeDumpMemory("makeSoycArtifactsStart");
    List<SyntheticArtifact> soycArtifacts = new ArrayList<>();

    ByteArrayOutputStream baos = new ByteArrayOutputStream();

    try (SimpleEvent ignored = new SimpleEvent("Make SOYC Artifacts")) {
      final SyntheticArtifact splitPoints;
      try (SimpleEvent ignored2 = new SimpleEvent("SOYC: recordSplitPoints")) {
        SplitPointRecorder.recordSplitPoints(jprogram, baos, logger);
        splitPoints = new SyntheticArtifact(
            SoycReportLinker.class, "splitPoints" + permutationId + ".xml.gz", baos.toByteArray());
        soycArtifacts.add(splitPoints);
      }

      SyntheticArtifact sizeMaps = null;
      if (sizeBreakdowns != null) {
        baos.reset();
        try (SimpleEvent ignored2 = new SimpleEvent("SOYC: recordSizeMap")) {
          SizeMapRecorder.recordMap(logger, baos, sizeBreakdowns, jjsmap,
              internedLiteralByVariableName);
          sizeMaps = new SyntheticArtifact(
              SoycReportLinker.class, "stories" + permutationId + ".xml.gz", baos.toByteArray());
          soycArtifacts.add(sizeMaps);
        }
      }

      if (sourceInfoMaps != null) {
        baos.reset();
        try (SimpleEvent ignored2 = new SimpleEvent("SOYC: recordStories")) {
          StoryRecorder.recordStories(logger, baos, sourceInfoMaps, js);
          soycArtifacts.add(new SyntheticArtifact(
              SoycReportLinker.class, "detailedStories" + permutationId + ".xml.gz",
              baos.toByteArray()));
        }
      }

      if (dependencies != null) {
        soycArtifacts.add(dependencies);
      }

      // Set all of the main SOYC artifacts private.
      for (SyntheticArtifact soycArtifact : soycArtifacts) {
        soycArtifact.setVisibility(Visibility.Private);
      }

      if (!htmlReportsDisabled && sizeBreakdowns != null) {
        try (SimpleEvent ignored2 = new SimpleEvent("SOYC: generateCompileReport")) {
          ArtifactsOutputDirectory outDir = new ArtifactsOutputDirectory();
          SoycDashboard dashboard = new SoycDashboard(outDir);
          dashboard.startNewPermutation(Integer.toString(permutationId));
          try {
            dashboard.readSplitPoints(openWithGunzip(splitPoints));
            dashboard.readSizeMaps(openWithGunzip(sizeMaps));
            if (dependencies != null) {
              dashboard.readDependencies(openWithGunzip(dependencies));
            }
            Memory.maybeDumpMemory("soycReadDependenciesEnd");
          } catch (ParserConfigurationException | SAXException e) {
            throw new InternalCompilerException(
                "Error reading compile report information that was just generated", e);
          }
          dashboard.generateForOnePermutation();
          if (moduleMetricsArtifact != null && precompilationMetricsArtifact != null
              && compilationMetrics != null) {
            dashboard.generateCompilerMetricsForOnePermutation(
                moduleMetricsArtifact, precompilationMetricsArtifact, compilationMetrics);
          }
          soycArtifacts.addAll(outDir.getArtifacts());
        }
      }

      return soycArtifacts;
    }
  }

  private SymbolData[] makeSymbolMap(Map<StandardSymbolData, JsName> symbolTable) {
    // Keep tracks of a list of referenced name. If it is not used, don't
    // add it to symbol map.
    final Set<String> nameUsed = new HashSet<String>();
    final Map<JsName, Integer> nameToFragment = new HashMap<JsName, Integer>();

    for (int i = 0; i < jsProgram.getFragmentCount(); i++) {
      final Integer fragId = i;
      new JsVisitor() {
        @Override
        public void endVisit(JsForIn x, JsContext ctx) {
          if (x.getIterVarName() != null) {
            nameUsed.add(x.getIterVarName().getIdent());
          }
        }

        @Override
        public void endVisit(JsFunction x, JsContext ctx) {
          if (x.getName() != null) {
            nameToFragment.put(x.getName(), fragId);
            nameUsed.add(x.getName().getIdent());
          }
        }

        @Override
        public void endVisit(JsLabel x, JsContext ctx) {
          nameUsed.add(x.getName().getIdent());
        }

        @Override
        public void endVisit(JsNameOf x, JsContext ctx) {
          if (x.getName() != null) {
            nameUsed.add(x.getName().getIdent());
          }
        }

        @Override
        public void endVisit(JsNameRef x, JsContext ctx) {
          // Obviously this isn't even that accurate. Some of them are
          // variable names, some of the are property. At least this
          // this give us a safe approximation. Ideally we need
          // the code removal passes to remove stuff in the scope objects.
          if (x.isResolved()) {
            nameUsed.add(x.getName().getIdent());
          }
        }

        @Override
        public void endVisit(JsParameter x, JsContext ctx) {
          nameUsed.add(x.getName().getIdent());
        }

        @Override

        public void endVisit(JsVars.JsVar x, JsContext ctx) {
          nameUsed.add(x.getName().getIdent());
        }
      }.accept(jsProgram.getFragmentBlock(i));
    }

    // TODO(acleung): This is a temp fix. Once we know this is safe. We
    // new to rewrite it to avoid extra ArrayList creations.
    // Or we should just consider serializing it as an ArrayList if
    // it is that much trouble to determine the true size.
    List<SymbolData> result = new ArrayList<SymbolData>();

    for (Map.Entry<StandardSymbolData, JsName> entry : symbolTable.entrySet()) {
      StandardSymbolData symbolData = entry.getKey();
      symbolData.setSymbolName(entry.getValue().getShortIdent());
      Integer fragNum = nameToFragment.get(entry.getValue());
      if (fragNum != null) {
        symbolData.setFragmentNumber(fragNum);
      }
      if (nameUsed.contains(entry.getValue().getIdent()) || entry.getKey().isClass()) {
        result.add(symbolData);
      }
    }

    return result.toArray(new SymbolData[result.size()]);
  }

  /**
   * Open an emitted artifact and gunzip its contents.
   */
  private InputStream openWithGunzip(EmittedArtifact artifact)
      throws IOException, UnableToCompleteException {
    return new BufferedInputStream(new GZIPInputStream(artifact.getContents(TreeLogger.NULL)));
  }

  private void optimizeJsLoop(Collection<JsNode> toInline) throws InterruptedException {
    int optimizationLevel = options.getOptimizationLevel();
    int passCount = 0;
    int nodeCount = jsProgram.getNodeCount();

    boolean atMaxLevel = options.getOptimizationLevel() == OptionOptimize.OPTIMIZE_LEVEL_MAX;
    int passLimit = atMaxLevel ? MAX_PASSES : options.getOptimizationLevel();
    float minChangeRate = atMaxLevel ? FIXED_POINT_CHANGE_RATE : EFFICIENT_CHANGE_RATE;
    while (true) {
      passCount++;
      if (passCount > passLimit) {
        break;
      }
      if (Thread.interrupted()) {
        throw new InterruptedException();
      }

      int lastNodeCount = nodeCount;
      int mods;
      try (OptimizerStats stats = OptimizerStats.jsPass(passCount)) {
        stats.recordVisits(nodeCount);

        // Remove unused functions if possible.
        stats.recordModified(JsStaticEval.exec(jsProgram));
        // Inline Js function invocations
        stats.recordModified(JsInliner.exec(jsProgram, toInline));
        // Remove unused functions if possible.
        stats.recordModified(JsUnusedFunctionRemover.exec(jsProgram));

        nodeCount = jsProgram.getNodeCount();
        mods = stats.getNumMods();
        stats.endNodeCount(nodeCount);
      }

<<<<<<< HEAD
      float nodeChangeRate = mods / (float) lastNodeCount;
      float sizeChangeRate = (lastNodeCount - nodeCount) / (float) lastNodeCount;
      if (nodeChangeRate <= minChangeRate && sizeChangeRate <= minChangeRate) {
=======
      AstDumper.maybeDumpAST(jsProgram);

      optimizeJsEvent.end();
      if ((optimizationLevel < OptionOptimize.OPTIMIZE_LEVEL_MAX && counter > optimizationLevel)
          || !stats.didChange()) {
>>>>>>> 0704a332
        break;
      }
    }

    if (optimizationLevel > OptionOptimize.OPTIMIZE_LEVEL_DRAFT) {
      DuplicateClinitRemover.exec(jsProgram);
    }
  }

  private Map<JsName, JsLiteral> renameJsSymbols(PermutationProperties properties,
      JavaToJavaScriptMap jjsmap) throws UnableToCompleteException {
    Map<JsName, JsLiteral> internedLiteralByVariableName = null;
    try {
      switch (options.getOutput()) {
        case OBFUSCATED:
          internedLiteralByVariableName = runObfuscateNamer(options, properties, jjsmap);
          break;
        case PRETTY:
          internedLiteralByVariableName = runPrettyNamer(options, properties, jjsmap);
          break;
        case DETAILED:
          internedLiteralByVariableName = runDetailedNamer(properties.getConfigurationProperties());
          break;
        default:
          throw new InternalCompilerException("Unknown output mode");
      }
    } catch (IllegalNameException e) {
      logger.log(TreeLogger.ERROR, e.getMessage(), e);
      throw new UnableToCompleteException();
    }
    return internedLiteralByVariableName == null ?
        ImmutableMap.<JsName, JsLiteral>of() : internedLiteralByVariableName;
  }

  private Map<JsName, JsLiteral> runObfuscateNamer(JJSOptions options,
      PermutationProperties properties, JavaToJavaScriptMap jjsmap)
      throws IllegalNameException {
    if (options.isIncrementalCompileEnabled()) {
      runIncrementalNamer(options, properties.getConfigurationProperties(), jjsmap);
      return null;
    }

    Map<JsName, JsLiteral> internedLiteralByVariableName =
        maybeInternLiterals(JsLiteralInterner.INTERN_ALL);
    FreshNameGenerator freshNameGenerator =
        JsObfuscateNamer.exec(jsProgram, properties.getConfigurationProperties());
    if (options.shouldRemoveDuplicateFunctions()
        && JsStackEmulator.getStackMode(properties) == JsStackEmulator.StackMode.STRIP) {
      JsDuplicateFunctionRemover.exec(jsProgram, freshNameGenerator);
    }
    return internedLiteralByVariableName;
  }

  private Map<JsName, JsLiteral> runPrettyNamer(JJSOptions options,
      PermutationProperties properties, JavaToJavaScriptMap jjsmap)
      throws IllegalNameException {
    if (options.isIncrementalCompileEnabled()) {
      runIncrementalNamer(options, properties.getConfigurationProperties(), jjsmap);
      return null;
    }
    // We don't intern strings in pretty mode to improve readability
    Map<JsName, JsLiteral> internedLiteralByVariableName =
        maybeInternLiterals(JsLiteralInterner.INTERN_ALL & ~JsLiteralInterner.INTERN_STRINGS);

    JsPrettyNamer.exec(jsProgram, properties.getConfigurationProperties());
    return internedLiteralByVariableName;
  }

  private void runIncrementalNamer(JJSOptions options,
      ConfigurationProperties configurationProperties, JavaToJavaScriptMap jjsmap)
    throws IllegalNameException {
    JsIncrementalNamer.exec(jsProgram, configurationProperties,
        compilerContext.getMinimalRebuildCache().getPersistentPrettyNamerState(), jjsmap,
        options.getOutput() == JsOutputOption.OBFUSCATED);
  }

  /**
   * Takes as input a CompilationState and transforms that into a unified by not yet resolved Java
   * AST (a Java AST wherein cross-class references have been connected and all rebind result
   * classes are available and have not yet been pruned down to the set applicable for a particular
   * permutation). This AST is packaged into a UnifiedAst instance and then returned.
   *
   * Precompilation is INTENDED to progress as a series of stages:
   *
   * <pre>
   * 1. initialize local state
   * 2. assert preconditions
   * 3. construct and unify the unresolved Java AST
   * 4. normalize the unresolved Java AST  // arguably should be removed
   * 5. optimize the unresolved Java AST  // arguably should be removed
   * 6. construct and return a value
   * </pre>
   *
   * There are some other types of work here (mostly metrics and data gathering) which do not serve
   * the goal of output program construction. This work should really be moved into subclasses or
   * some sort of callback or plugin system so as not to visually pollute the real compile logic.<br
   * />
   *
   * Significant amounts of visitors implementing the intended above stages are triggered here but
   * in the wrong order. They have been noted for future cleanup.
   */
  private UnifiedAst precompile(PrecompilationContext precompilationContext)
      throws UnableToCompleteException {
    try {

      // (0) Assert preconditions
      if (precompilationContext.getEntryPoints().length +
          precompilationContext.getAdditionalRootTypes().length == 0) {
        throw new IllegalArgumentException("entry point(s) required");
      }

      boolean singlePermutation = precompilationContext.getPermutations().length == 1;
      PrecompilationMetricsArtifact precompilationMetrics =
          precompilationContext.getPrecompilationMetricsArtifact();
      /*
       * Do not introduce any new pass here unless it is logically a part of one of the 6 defined
       * stages and is physically located in that stage.
       */

      // (1) Initialize local state
      jprogram = new JProgram(compilerContext.getMinimalRebuildCache());
      // Synchronize JTypeOracle with compile optimization behavior.
      jprogram.typeOracle.setOptimize(
          options.getOptimizationLevel() > OptionOptimize.OPTIMIZE_LEVEL_DRAFT);

      jsProgram = new JsProgram();

      // (2) Construct and unify the unresolved Java AST
      CompilationState compilationState =
          constructJavaAst(precompilationContext);

      // TODO(stalcup): hide metrics gathering in a callback or subclass
      JsniRestrictionChecker.exec(logger, jprogram);
      JsInteropRestrictionChecker.exec(logger, jprogram, getMinimalRebuildCache());
      logTypeOracleMetrics(precompilationMetrics, compilationState);
      Memory.maybeDumpMemory("AstOnly");
      AstDumper.maybeDumpAST(jprogram);

      // TODO(stalcup): is in wrong place, move to optimization stage
      ConfigurationProperties configurationProperties = new ConfigurationProperties(module);
      EnumNameObfuscator.exec(jprogram, logger, configurationProperties, options);

      // (3) Normalize the unresolved Java AST
      // Replace default methods by static implementations.
      DevirtualizeDefaultMethodForwarding.exec(jprogram);
      // Replace calls to native overrides of object methods.
      ReplaceCallsToNativeJavaLangObjectOverrides.exec(jprogram);

      ImplementRecordComponents.exec(jprogram);

      FixAssignmentsToUnboxOrCast.exec(jprogram);
      if (options.isEnableAssertions()) {
        AssertionNormalizer.exec(jprogram);
      } else {
        AssertionRemover.exec(jprogram);
      }
      if (module != null && options.isRunAsyncEnabled()) {
        ReplaceRunAsyncs.exec(logger, jprogram);
        CodeSplitters.pickInitialLoadSequence(logger, jprogram, configurationProperties);
      }
      ImplementClassLiteralsAsFields.exec(jprogram, shouldOptimize());

      // TODO(stalcup): hide metrics gathering in a callback or subclass
      logAstTypeMetrics(precompilationMetrics);

      // (4) Construct and return a value.
      try (SimpleEvent ignored = new SimpleEvent("Create Unified AST")) {
        return new UnifiedAst(
            options, new AST(jprogram, jsProgram), singlePermutation, RecordRebinds.exec(jprogram));
      }
    } catch (Throwable e) {
      throw CompilationProblemReporter.logAndTranslateException(logger, e);
    }
  }

  /**
   * Creates (and returns the name for) a new class to serve as the container for the invocation of
   * registered entry point methods as part of module bootstrapping.<br />
   *
   * The resulting class will be invoked during bootstrapping like FooEntryMethodHolder.init(). By
   * generating the class on the fly and naming it to match the current module, the resulting holder
   * class can work in both monolithic and separate compilation schemes.
   */
  private String buildEntryMethodHolder(StandardGeneratorContext context,
      String[] entryPointTypeNames, Set<String> allRootTypes)
      throws UnableToCompleteException {
    // If there are no entry points.
    if (entryPointTypeNames.length == 0) {
      // Then there's no need to generate an EntryMethodHolder class to launch them.
      return null;
    }

    EntryMethodHolderGenerator entryMethodHolderGenerator = new EntryMethodHolderGenerator();
    context.setCurrentGenerator(EntryMethodHolderGenerator.class);
    String entryMethodHolderTypeName =
        entryMethodHolderGenerator.generate(logger, context, module.getCanonicalName());
    context.finish(logger);
    // Ensures that unification traverses and keeps the class.
    allRootTypes.add(entryMethodHolderTypeName);
    // Ensures that JProgram knows to index this class's methods so that later bootstrap
    // construction code is able to locate the FooEntryMethodHolder.init() function.
    jprogram.addIndexedTypeName(entryMethodHolderTypeName);
    return entryMethodHolderTypeName;
  }

  private CompilationState constructJavaAst(PrecompilationContext precompilationContext)
      throws UnableToCompleteException {
    RebindPermutationOracle rpo = precompilationContext.getRebindPermutationOracle();

    CompilationState compilationState = rpo.getCompilationState();
    Memory.maybeDumpMemory("CompStateBuilt");
    recordJsoTypes(compilationState.getTypeOracle());
    try (SimpleEvent ignored = new SimpleEvent("Unify AST")) {
      unifyJavaAst(precompilationContext);
    }
    if (options.isSoycEnabled() || options.isJsonSoycEnabled()) {
      SourceInfoCorrelator.exec(jprogram);
    }

    // Free up memory.
    rpo.clear();
    Set<String> deletedTypeNames = options.isIncrementalCompileEnabled()
        ? getMinimalRebuildCache().computeDeletedTypeNames() : Sets.<String>newHashSet();
    jprogram.typeOracle.computeBeforeAST(StandardTypes.createFrom(jprogram),
        jprogram.getDeclaredTypes(), jprogram.getModuleDeclaredTypes(), deletedTypeNames);
    return compilationState;
  }

  /**
   * This method can be used to fetch the list of referenced class.
   *
   * This method is intended to support compiler metrics.
   */
  private String[] getReferencedJavaClasses() {
    class ClassNameVisitor extends JVisitor {
      List<String> classNames = new ArrayList<String>();

      @Override
      public boolean visit(JClassType x, Context ctx) {
        classNames.add(x.getName());
        return true;
      }
    }
    ClassNameVisitor v = new ClassNameVisitor();
    v.accept(jprogram);
    return v.classNames.toArray(new String[v.classNames.size()]);
  }

  private void logAstTypeMetrics(PrecompilationMetricsArtifact precompilationMetrics) {
    if (options.isCompilerMetricsEnabled()) {
      precompilationMetrics.setAstTypes(getReferencedJavaClasses());
    }
  }

  private void logTypeOracleMetrics(
      PrecompilationMetricsArtifact precompilationMetrics, CompilationState compilationState) {
    if (precompilationMetrics != null) {
      List<String> finalTypeOracleTypes = Lists.newArrayList();
      for (com.google.gwt.core.ext.typeinfo.JClassType type :
          compilationState.getTypeOracle().getTypes()) {
        finalTypeOracleTypes.add(type.getPackage().getName() + "." + type.getName());
      }
      precompilationMetrics.setFinalTypeOracleTypes(finalTypeOracleTypes);
    }
  }

  private Set<String> computeRootTypes(String[] entryPointTypeNames,
      String[] additionalRootTypes, CompilationState compilationState) {

    Set<String> allRootTypes = Sets.newTreeSet();
    Iterables.addAll(allRootTypes, compilationState.getQualifiedJsInteropRootTypesNames());
    Collections.addAll(allRootTypes, entryPointTypeNames);
    Collections.addAll(allRootTypes, additionalRootTypes);
    allRootTypes.addAll(JProgram.CODEGEN_TYPES_SET);
    allRootTypes.addAll(jprogram.getTypeNamesToIndex());
    /*
     * Add all SingleJsoImpl types that we know about. It's likely that the concrete types are
     * never explicitly referenced.
     */
    TypeOracle typeOracle = compilationState.getTypeOracle();
    for (com.google.gwt.core.ext.typeinfo.JClassType singleJsoIntf :
        typeOracle.getSingleJsoImplInterfaces()) {
      allRootTypes.add(typeOracle.getSingleJsoImpl(singleJsoIntf).getQualifiedSourceName());
    }
    return allRootTypes;
  }

  private void recordJsoTypes(TypeOracle typeOracle) {
    if (!options.isIncrementalCompileEnabled()) {
      return;
    }

    // Add names of JSO subtypes.
    Set<String> jsoTypeNames = Sets.newHashSet();
    for (com.google.gwt.dev.javac.typemodel.JClassType subtype :
        typeOracle.getJavaScriptObject().getSubtypes()) {
      jsoTypeNames.add(subtype.getQualifiedBinaryName());
    }

    // Add names of interfaces that are always of a JSO (aka there are no non-JSO implementors).
    Set<String> singleJsoImplInterfaceNames = Sets.newHashSet();
    for (com.google.gwt.core.ext.typeinfo.JClassType singleJsoImplInterface :
        typeOracle.getSingleJsoImplInterfaces()) {
      singleJsoImplInterfaceNames.add(singleJsoImplInterface.getQualifiedBinaryName());
    }

    // Add names of interfaces that are only sometimes a JSO (aka there are both JSO and non-JSO
    // imlementors).
    Set<String> dualJsoImplInterfaceNames = Sets.newHashSet();
    for (com.google.gwt.core.ext.typeinfo.JClassType dualJsoImplInterface :
        typeOracle.getDualJsoImplInterfaces()) {
      dualJsoImplInterfaceNames.add(dualJsoImplInterface.getQualifiedBinaryName());
    }

    compilerContext.getMinimalRebuildCache().setJsoTypeNames(jsoTypeNames,
        singleJsoImplInterfaceNames, dualJsoImplInterfaceNames);
  }

  private void synthesizeEntryMethodHolderInit(UnifyAst unifyAst, String[] entryPointTypeNames,
      String entryMethodHolderTypeName) throws UnableToCompleteException {
    // Get type references.
    JDeclaredType entryMethodHolderType =
        unifyAst.findType(entryMethodHolderTypeName, unifyAst.getSourceNameBasedTypeLocator());
    JDeclaredType gwtType = unifyAst.findType("com.google.gwt.core.client.GWT",
        unifyAst.getSourceNameBasedTypeLocator());
    JDeclaredType entryPointType = unifyAst.findType("com.google.gwt.core.client.EntryPoint",
        unifyAst.getSourceNameBasedTypeLocator());

    // Get method references.
    JMethod initMethod = entryMethodHolderType.findMethod("init()V", false);
    JMethod gwtCreateMethod =
        gwtType.findMethod("create(Ljava/lang/Class;)Ljava/lang/Object;", false);

    // Synthesize all onModuleLoad() calls.
    JBlock initMethodBlock = ((JMethodBody) initMethod.getBody()).getBlock();
    SourceInfo origin = initMethodBlock.getSourceInfo().makeChild();
    for (String entryPointTypeName : entryPointTypeNames) {
      // Get type and onModuleLoad function for the current entryPointTypeName.
      JDeclaredType specificEntryPointType =
          unifyAst.findType(entryPointTypeName, unifyAst.getSourceNameBasedTypeLocator());
      if (specificEntryPointType == null) {
        logger.log(TreeLogger.ERROR,
            "Could not find module entry point class '" + entryPointTypeName + "'", null);
        throw new UnableToCompleteException();
      }
      JMethod onModuleLoadMethod =
          entryPointType.findMethod("onModuleLoad()V", true);
      JMethod specificOnModuleLoadMethod =
          specificEntryPointType.findMethod("onModuleLoad()V", true);

      if (specificOnModuleLoadMethod != null && specificOnModuleLoadMethod.isStatic()) {
        // Synthesize a static invocation FooEntryPoint.onModuleLoad(); call.
        JMethodCall staticOnModuleLoadCall =
            new JMethodCall(origin, null, specificOnModuleLoadMethod);
        initMethodBlock.addStmt(staticOnModuleLoadCall.makeStatement());
      } else {
        // Synthesize ((EntryPoint)GWT.create(FooEntryPoint.class)).onModuleLoad();
        JClassLiteral entryPointTypeClassLiteral =
            new JClassLiteral(origin, specificEntryPointType);
        JMethodCall createInstanceCall =
            new JMethodCall(origin, null, gwtCreateMethod, entryPointTypeClassLiteral);
        JCastOperation castToEntryPoint =
            new JCastOperation(origin, entryPointType, createInstanceCall);
        JMethodCall instanceOnModuleLoadCall =
            new JMethodCall(origin, castToEntryPoint, onModuleLoadMethod);
        initMethodBlock.addStmt(instanceOnModuleLoadCall.makeStatement());
      }
    }
  }

  private void unifyJavaAst(PrecompilationContext precompilationContext)
      throws UnableToCompleteException {

    RebindPermutationOracle rpo = precompilationContext.getRebindPermutationOracle();
    String[] entryPointTypeNames = precompilationContext.getEntryPoints();
    String[] additionalRootTypes = precompilationContext.getAdditionalRootTypes();

    Set<String> allRootTypes = computeRootTypes(entryPointTypeNames, additionalRootTypes,
        rpo.getCompilationState());

    String entryMethodHolderTypeName =
        buildEntryMethodHolder(rpo.getGeneratorContext(), entryPointTypeNames, allRootTypes);

    UnifyAst unifyAst =
        new UnifyAst(logger, compilerContext, jprogram, jsProgram, precompilationContext);
    // Makes JProgram aware of these types so they can be accessed via index.
    unifyAst.addRootTypes(allRootTypes);
    // Must synthesize entryPoint.onModuleLoad() calls because some EntryPoint classes are
    // private.
    if (entryMethodHolderTypeName != null) {
      // Only synthesize the init method in the EntryMethodHolder class, if there is an
      // EntryMethodHolder class.
      synthesizeEntryMethodHolderInit(unifyAst, entryPointTypeNames, entryMethodHolderTypeName);
    }
    if (entryMethodHolderTypeName != null) {
      // Only register the init method in the EntryMethodHolder class as an entry method, if there
      // is an EntryMethodHolder class.
      jprogram.addEntryMethod(jprogram.getIndexedMethod(
          SourceName.getShortClassName(entryMethodHolderTypeName) + ".init"));
    }
    unifyAst.exec();
  }

  private void optimizeJavaToFixedPoint() throws InterruptedException {
    int passCount = 0;
    int nodeCount = jprogram.getNodeCount();

    boolean atMaxLevel = options.getOptimizationLevel() == OptionOptimize.OPTIMIZE_LEVEL_MAX;
    int passLimit = atMaxLevel ? MAX_PASSES : options.getOptimizationLevel();
    float minChangeRate = atMaxLevel ? FIXED_POINT_CHANGE_RATE : EFFICIENT_CHANGE_RATE;
    OptimizerContext optimizerCtx = new FullOptimizerContext(jprogram);
    while (true) {
      passCount++;
      if (passCount > passLimit) {
        break;
      }
      if (Thread.interrupted()) {
        throw new InterruptedException();
      }
      AstDumper.maybeDumpAST(jprogram);
      // Clinits might have become empty
      jprogram.typeOracle.recomputeAfterOptimizations(jprogram.getDeclaredTypes());

      int lastNodeCount = nodeCount;
      int mods;

      try (OptimizerStats stats = OptimizerStats.javaPass(passCount)) {
        stats.recordVisits(nodeCount);
        JavaAstVerifier.assertProgramIsConsistent(jprogram);
        stats.recordModified(Pruner.exec(jprogram, true, optimizerCtx));
        stats.recordModified(Finalizer.exec(jprogram, optimizerCtx));
        stats.recordModified(MakeCallsStatic.exec(jprogram, options.shouldAddRuntimeChecks(),
            optimizerCtx));
        stats.recordModified(TypeTightener.exec(jprogram, optimizerCtx));
        stats.recordModified(MethodCallTightener.exec(jprogram, optimizerCtx));
        // Note: Specialization should be done before inlining.
        stats.recordModified(MethodCallSpecializer.exec(jprogram, optimizerCtx));
        stats.recordModified(DeadCodeElimination.exec(jprogram, optimizerCtx));
        stats.recordModified(MethodInliner.exec(jprogram, optimizerCtx));
        if (options.shouldInlineLiteralParameters()) {
          stats.recordModified(SameParameterValueOptimizer.exec(jprogram, optimizerCtx));
        }
        if (options.shouldOrdinalizeEnums()) {
          stats.recordModified(EnumOrdinalizer.exec(jprogram, optimizerCtx));
        }

        nodeCount = jprogram.getNodeCount();
        mods = stats.getNumMods();
        stats.endNodeCount(nodeCount);
      }

      float nodeChangeRate = mods / (float) lastNodeCount;
      float sizeChangeRate = (lastNodeCount - nodeCount) / (float) lastNodeCount;
      if (nodeChangeRate <= minChangeRate && sizeChangeRate <= minChangeRate) {
        break;
      }
    }

    if (options.shouldOptimizeDataflow()) {
      logger.log(TreeLogger.Type.WARN,
          "Unsafe dataflow optimization enabled, disable with -XdisableOptimizeDataflow.");
      // Just run it once, because it is very time consuming
      DataflowOptimizer.exec(jprogram);
    }
  }

  private boolean shouldOptimize() {
    return options.getOptimizationLevel() > OptionOptimize.OPTIMIZE_LEVEL_DRAFT;
  }

  private TypeMapper<?> getTypeMapper() {

    // Used to stabilize output for DeltaJS
    if (JjsUtils.closureStyleLiteralsNeeded(this.options)) {
      return new ClosureUniqueIdTypeMapper(jprogram);
    }

    if (this.options.useDetailedTypeIds()) {
      return new StringTypeMapper(jprogram);
    }
    return this.options.isIncrementalCompileEnabled() ?
        compilerContext.getMinimalRebuildCache().getTypeMapper() :
        new IntTypeMapper();
  }

  private TypeOrder getTypeOrder() {

    // Used to stabilize output for DeltaJS
    if (JjsUtils.closureStyleLiteralsNeeded(this.options)) {
      return TypeOrder.ALPHABETICAL;
    }

    if (this.options.useDetailedTypeIds()) {
      return TypeOrder.NONE;
    }
    return this.options.isIncrementalCompileEnabled() ? TypeOrder.ALPHABETICAL
        : TypeOrder.FREQUENCY;
  }

  private MinimalRebuildCache getMinimalRebuildCache() {
    return compilerContext.getMinimalRebuildCache();
  }

  private static class PermutationResultImpl implements PermutationResult {

    private final ArtifactSet artifacts = new ArtifactSet();
    private final byte[][] js;
    private final String jsStrongName;
    private final Permutation permutation;
    private final byte[] serializedSymbolMap;
    private final StatementRanges[] statementRanges;

    public PermutationResultImpl(String[] jsFragments, Permutation permutation,
        SymbolData[] symbolMap, StatementRanges[] statementRanges) {
      byte[][] bytes = new byte[jsFragments.length][];
      Hasher h = Hashing.murmur3_128().newHasher();
      h.putInt(jsFragments.length);
      for (int i = 0; i < jsFragments.length; ++i) {
        bytes[i] = jsFragments[i].getBytes(StandardCharsets.UTF_8);
        h.putInt(bytes[i].length);
        h.putBytes(bytes[i]);
      }
      this.js = bytes;
      this.jsStrongName = h.hash().toString().toUpperCase(Locale.ROOT);
      this.permutation = permutation;
      ByteArrayOutputStream baos = new ByteArrayOutputStream();
      try (ObjectOutputStream objectStream = new ObjectOutputStream(baos)) {
        objectStream.writeObject(symbolMap);
      } catch (IOException e) {
        throw new RuntimeException("Should never happen with in-memory stream", e);
      }
      this.serializedSymbolMap = baos.toByteArray();
      this.statementRanges = statementRanges;
    }

    @Override
    public void addArtifacts(Collection<? extends Artifact<?>> newArtifacts) {
      this.artifacts.addAll(newArtifacts);
    }

    @Override
    public ArtifactSet getArtifacts() {
      return artifacts;
    }

    @Override
    public byte[][] getJs() {
      return js;
    }

    @Override
    public String getJsStrongName() {
      return jsStrongName;
    }

    @Override
    public Permutation getPermutation() {
      return permutation;
    }

    @Override
    public byte[] getSerializedSymbolMap() {
      return serializedSymbolMap;
    }

    @Override
    public StatementRanges[] getStatementRanges() {
      return statementRanges;
    }
  }
}<|MERGE_RESOLUTION|>--- conflicted
+++ resolved
@@ -1002,17 +1002,11 @@
         stats.endNodeCount(nodeCount);
       }
 
-<<<<<<< HEAD
+      AstDumper.maybeDumpAST(jsProgram);
+
       float nodeChangeRate = mods / (float) lastNodeCount;
       float sizeChangeRate = (lastNodeCount - nodeCount) / (float) lastNodeCount;
       if (nodeChangeRate <= minChangeRate && sizeChangeRate <= minChangeRate) {
-=======
-      AstDumper.maybeDumpAST(jsProgram);
-
-      optimizeJsEvent.end();
-      if ((optimizationLevel < OptionOptimize.OPTIMIZE_LEVEL_MAX && counter > optimizationLevel)
-          || !stats.didChange()) {
->>>>>>> 0704a332
         break;
       }
     }
