/*
 * Copyright 2008 Google Inc.
 *
 * Licensed under the Apache License, Version 2.0 (the "License"); you may not
 * use this file except in compliance with the License. You may obtain a copy of
 * the License at
 *
 * http://www.apache.org/licenses/LICENSE-2.0
 *
 * Unless required by applicable law or agreed to in writing, software
 * distributed under the License is distributed on an "AS IS" BASIS, WITHOUT
 * WARRANTIES OR CONDITIONS OF ANY KIND, either express or implied. See the
 * License for the specific language governing permissions and limitations under
 * the License.
 */
package com.google.gwt.dev.jjs.impl;

import com.google.gwt.dev.jjs.SourceInfo;
import com.google.gwt.dev.jjs.ast.AccessModifier;
import com.google.gwt.dev.jjs.ast.Context;
import com.google.gwt.dev.jjs.ast.JClassType;
import com.google.gwt.dev.jjs.ast.JConditional;
import com.google.gwt.dev.jjs.ast.JDeclaredType;
import com.google.gwt.dev.jjs.ast.JInterfaceType;
import com.google.gwt.dev.jjs.ast.JLocal;
import com.google.gwt.dev.jjs.ast.JLocalRef;
import com.google.gwt.dev.jjs.ast.JMethod;
import com.google.gwt.dev.jjs.ast.JMethodBody;
import com.google.gwt.dev.jjs.ast.JMethodCall;
import com.google.gwt.dev.jjs.ast.JModVisitor;
import com.google.gwt.dev.jjs.ast.JParameter;
import com.google.gwt.dev.jjs.ast.JParameterRef;
import com.google.gwt.dev.jjs.ast.JProgram;
import com.google.gwt.dev.jjs.ast.JReferenceType;
import com.google.gwt.dev.jjs.ast.JReturnStatement;
import com.google.gwt.dev.jjs.ast.JType;
import com.google.gwt.dev.jjs.ast.JTypeOracle;
import com.google.gwt.dev.jjs.ast.js.JMultiExpression;
import com.google.gwt.dev.jjs.impl.MakeCallsStatic.CreateStaticImplsVisitor;
import com.google.gwt.dev.jjs.impl.MakeCallsStatic.StaticCallConverter;

import java.util.HashMap;
import java.util.Map;

/**
 * JSO devirtualization is the process of converting virtual method calls on instances that might be
 * a JSO in the AST like "someJsoObject.doFoo();" to static calls like
 * "JavaScriptObject.doFoo__devirtual$(someJsoObject);"<br />
 *
 * See https://code.google.com/p/google-web-toolkit/wiki/OverlayTypes for why this is done.<br />
 *
 * To complete the transformation:<br />
 * 1. methods that are defined on JSO subclasses must be turned into static functions.<br />
 * 2. all method calls to the original functions must be rerouted to the new static versions.<br />
 *
 * All functions defined on JSO subclasses are devirtualized. This ensures they're available during
 * separate compilation and it does not bloat optimized output because unused ones are pruned during
 * monolithic compilation.<br />
 *
 * This transform may NOT be run multiple times; it will create ever-expanding replacement
 * expressions.
 */
public class JsoDevirtualizer {

  /**
   * Rewrite any virtual dispatches to Object or JavaScriptObject such that
   * dispatch occurs statically for JSOs. <br />
   *
   * In the following cases JMethodCalls need to be rewritten:
   * <ol>
   * <li>a dual dispatch interface</li>
   * <li>a single dispatch trough single-jso interface</li>
   * <li>a java.lang.Object override from JavaScriptObject</li>
   * <li>in draftMode, a 'static' virtual JSO call that hasn't been made
   * static yet.</li>
   * </ol>
   *
   */
  private class RewriteVirtualDispatches extends JModVisitor {

    @Override
    public void endVisit(JMethod x, Context ctx) {
      if (!mightBeJsoMethod(x)) {
        return;
      }
      // The pruning pass will discard devirtualized methods that have not been called in
      // whole program optimizing mode.
      ensureDevirtualVersionExists(x);
    }

    @Override
    public void endVisit(JMethodCall x, Context ctx) {
      JMethod method = x.getTarget();

      if (!mightBeJsoMethod(method)) {
        return;
      }
<<<<<<< HEAD

      JType instanceType = x.getInstance().getType();

      if (instanceType instanceof JInterfaceType) {
        if (((JInterfaceType) instanceType).isJsInterface()) {
          return;
        }
      }

      // If the instance can't possibly be a JSO, don't devirtualize the call.
=======
      JType instanceType = ((JReferenceType) x.getInstance().getType()).getUnderlyingType();
      // If the instance can't possibly be a JSO, String or an interface implemented by String, do
      // not devirtualize.
>>>>>>> 5b22cc26
      if (instanceType != program.getTypeJavaLangObject()
          && !program.typeOracle.canBeJavaScriptObject(instanceType)
          // not a string
          && instanceType != program.getTypeJavaLangString()
          // not an interface of String, e.g. CharSequence or Comparable
          && !program.getTypeJavaLangString().getImplements().contains(instanceType)) {
        return;
      }
      ensureDevirtualVersionExists(method);

      // Replaces this virtual method call with a static call to a devirtual version of the method.
      JMethod devirtualMethod = devirtualMethodByMethod.get(method);
      ctx.replaceMe(converter.convertCall(x, devirtualMethod));
    }

    @Override
    public boolean visit(JMethod x, Context ctx) {
      // Don't rewrite the polymorphic call inside of the devirtualizing method!
      if (methodByDevirtualMethod.containsValue(x)) {
        return false;
      }
      return true;
    }

    /**
     * Constructs and caches a method that is a new static version of the given method or a
     * trampoline function that wraps a new static version of the given method. It chooses which to
     * construct based on how the given method's defining class relates to the JavascriptObject
     * class.
     */
    private void ensureDevirtualVersionExists(JMethod method) {
      if (devirtualMethodByMethod.containsKey(method)) {
        // already did this one before
        return;
      }

      JDeclaredType targetType = method.getEnclosingType();

      // Separate compilation treats all JSOs as if they are "dualImpl", as the interface might
      // be implemented by a regular Java object in a separate module.

      // TODO(rluble): (Separate compilation) JsoDevirtualizer should be run before optimizations
      // and optimizations need to be strong enough to perform the same kind of size reductions
      // achieved by keeping track of singleImpls.
      if (program.typeOracle.isDualJsoInterface(targetType)) {
        JMethod overridingMethod =
            findOverridingMethod(method, program.typeOracle.getSingleJsoImpl(targetType));
        assert overridingMethod != null;

        JMethod jsoStaticImpl = getStaticImpl(overridingMethod);
        JMethod devirtualMethod = getOrCreateDevirtualMethod(method, jsoStaticImpl);
        devirtualMethodByMethod.put(method, devirtualMethod);
      } else if (program.isJavaScriptObject(targetType)) {
        // It's a virtual JSO dispatch, usually occurs in draftCompile
        JMethod devirtualMethod = getStaticImpl(method);
        devirtualMethodByMethod.put(method, devirtualMethod);
      } else if (program.typeOracle.isSingleJsoImpl(targetType)) {
          JMethod overridingMethod =
              findOverridingMethod(method, program.typeOracle.getSingleJsoImpl(targetType));
          assert overridingMethod != null;

          JMethod jsoStaticImpl = getStaticImpl(overridingMethod);
          devirtualMethodByMethod.put(method, jsoStaticImpl);
      } else if (targetType == program.getTypeJavaLangObject()) {
        // it's a java.lang.Object overridden method in JSO
        JMethod overridingMethod = findOverridingMethod(method, program.getJavaScriptObject());
        if (overridingMethod != null) {
          JMethod jsoStaticImpl = getStaticImpl(overridingMethod);
          JMethod devirtualMethod = getOrCreateDevirtualMethod(method, jsoStaticImpl);
          devirtualMethodByMethod.put(method, devirtualMethod);
        } else {
          assert false : "Object method not overriden by JavaScriptObject";
        }
      } else if (targetType == program.getTypeJavaLangString()
          || program.getTypeJavaLangString().getImplements().contains(targetType)) {
        // It's a java.lang.String method.
        JMethod overridingMethod = findOverridingMethod(method, program.getTypeJavaLangString());
        if (overridingMethod != null) {
          JMethod jsoStaticImpl = getStaticImpl(overridingMethod);
          JMethod newMethod = getOrCreateDevirtualMethod(method, jsoStaticImpl);
          devirtualMethodByMethod.put(method, newMethod);
        } else {
          // else this method isn't overridden by JavaScriptObject
          assert false : "String interface method not overridden by String";
        }
      } else {
        assert false : "Object method not related to JavaScriptObject";
      }
    }

    private boolean mightBeJsoMethod(JMethod method) {
      JDeclaredType targetType = method.getEnclosingType();

      if (targetType == null || !method.needsVtable()) {
        return false;
      } else if (devirtualMethodByMethod.containsKey(method)
          || program.isJavaScriptObject(targetType)
          || program.typeOracle.isSingleJsoImpl(targetType)
          || program.typeOracle.isDualJsoInterface(targetType)
          || targetType == program.getTypeJavaLangObject()
          || targetType == program.getTypeJavaLangString()
          || program.getTypeJavaLangString().getImplements().contains(targetType)) {
        return true;
      }
      return false;
    }
  }

  public static void exec(JProgram program) {
    new JsoDevirtualizer(program).execImpl();
  }

  /**
   * Returns true if getClass() is devirtualized for {@code type}.
   */
  public static boolean isGetClassDevirtualized(JProgram program, JType type) {
    return type == program.getJavaScriptObject() || type == program.getTypeJavaLangString();
  }

  /**
   * Maps each Object instance methods (ie, {@link Object#equals(Object)}) onto
   * its corresponding devirtualizing method.
   */
  protected Map<JMethod, JMethod> devirtualMethodByMethod = new HashMap<JMethod, JMethod>();


  /**
   * Contains the Cast.isNonStringJavaObject method.
   */
  private final JMethod isNonStringJavaObjectMethod;

  /**
   * Contains the Cast.isJavaString method.
   */
  private final JMethod isJavaStringMethod;

  /**
   * Key is the method signature, value is the number of unique instances with
   * the same signature.
   */
  private Map<String, Integer> jsoMethodInstances = new HashMap<String, Integer>();

  /**
   * Contains the set of devirtualizing methods that replace polymorphic calls
   * to Object methods.
   */
  private final Map<JMethod, JMethod> methodByDevirtualMethod = new HashMap<JMethod, JMethod>();

  private final JProgram program;

  private final CreateStaticImplsVisitor staticImplCreator;
  private final StaticCallConverter converter;

  private JsoDevirtualizer(JProgram program) {
    this.program = program;
    this.isJavaStringMethod = program.getIndexedMethod("Cast.isJavaString");
    this.isNonStringJavaObjectMethod = program.getIndexedMethod("Cast.isNonStringJavaObject");
    // TODO: consider turning on null checks for "this"?
    // However, for JSO's there is existing code that relies on nulls being okay.
    this.converter = new StaticCallConverter(program, false);
    staticImplCreator = new CreateStaticImplsVisitor(program);
  }

  private void execImpl() {
    JClassType jsoType = program.getJavaScriptObject();
    if (jsoType == null) {
      return;
    }

    RewriteVirtualDispatches rewriter = new RewriteVirtualDispatches();
    rewriter.accept(program);
    assert (rewriter.didChange());
  }

  /**
   * Finds the method that overrides this method, starting with the target
   * class.
   */
  private JMethod findOverridingMethod(JMethod method, JClassType target) {
    if (target == null) {
      return null;
    }
    for (JMethod overridingMethod : target.getMethods()) {
      if (JTypeOracle.methodsDoMatch(method, overridingMethod)) {
        return overridingMethod;
      }
    }
    return findOverridingMethod(method, target.getSuperClass());
  }

  /**
   * Create a conditional method to discriminate between static and virtual
   * dispatch.
   *
   * <pre>
   * static boolean equals__devirtual$(Object this, Object other) {
   *   return Cast.isJavaString() ? String.equals(other) :
   *       Cast.isNonStringJavaObject(this) ?
   *       this.equals(other) : JavaScriptObject.equals$(this, other);
   * }
   * </pre>
   */
  private JMethod getOrCreateDevirtualMethod(JMethod method, JMethod jsoImpl) {
    /**
     * TODO(cromwellian) generate a inlined expression instead of Method Because
     * devirtualization happens after optimization, the devirtual methods don't
     * optimize well in the JS pass. Consider "inlining" a hand optimized
     * devirtual method at callsites instead of a JMethodCall. As a bonus, the
     * inlined code can be specialized for each callsite, for example, if there
     * are no side effects, then there's no need for a temporary. Or, if the
     * instance can't possibly be java.lang.String, then the JSO check becomes a
     * cheaper check for typeMarker.
     */
    if (methodByDevirtualMethod.containsKey(method)) {
      return methodByDevirtualMethod.get(method);
    }

    JClassType jsoType = program.getJavaScriptObject();
    SourceInfo sourceInfo = method.getSourceInfo().makeChild();

    // Create the new method.
    String prefix;
    Integer methodCount;
    methodCount = jsoMethodInstances.get(method.getSignature());
    if (methodCount == null) {
      prefix = method.getName();
      methodCount = 0;
    } else {
      prefix = method.getName() + methodCount;
      methodCount++;
    }
    jsoMethodInstances.put(method.getSignature(), methodCount);
    String devirtualName = prefix + "__devirtual$";
    JMethod devirtualMethod =
        new JMethod(sourceInfo, devirtualName, jsoType, method.getType(), false, true, true,
            AccessModifier.PUBLIC);
    devirtualMethod.setBody(new JMethodBody(sourceInfo));
    jsoType.addMethod(devirtualMethod);
    devirtualMethod.setSynthetic();

    // Setup parameters.
    JParameter thisParam =
        JProgram.createParameter(sourceInfo, "this$static", method.getEnclosingType(), true,
            true, devirtualMethod);
    for (JParameter oldParam : method.getParams()) {
      JProgram.createParameter(sourceInfo, oldParam.getName(), oldParam.getType(), true, false,
          devirtualMethod);
    }
    devirtualMethod.freezeParamTypes();
    devirtualMethod.addThrownExceptions(method.getThrownExceptions());
    sourceInfo.addCorrelation(sourceInfo.getCorrelator().by(devirtualMethod));

    // maybeJsoInvocation = this$static
    JLocal temp =
        JProgram.createLocal(sourceInfo, "maybeJsoInvocation", thisParam.getType(), true,
            (JMethodBody) devirtualMethod.getBody());
    JMultiExpression multi = new JMultiExpression(sourceInfo);

    // (maybeJsoInvocation = this$static, )
    multi.addExpressions(JProgram.createAssignmentStmt(sourceInfo, new JLocalRef(sourceInfo, temp),
        new JParameterRef(sourceInfo, thisParam)).getExpr());

    // Build from bottom up.
    // isNonStringJavaObject(temp)
    JMethodCall isNonStringJavaObjectCheck =
        new JMethodCall(sourceInfo, null, isNonStringJavaObjectMethod);
    isNonStringJavaObjectCheck.addArg(new JLocalRef(sourceInfo, temp));

    // temp.method(args)
    JMethodCall thenValue =
        new JMethodCall(sourceInfo, new JLocalRef(sourceInfo, temp), method);
    for (JParameter param : devirtualMethod.getParams()) {
      if (param != thisParam) {
        thenValue.addArg(new JParameterRef(sourceInfo, param));
      }
    }

    // jso$method(temp, args)
    JMethodCall elseValue = new JMethodCall(sourceInfo, null, jsoImpl);
    elseValue.addArg(new JLocalRef(sourceInfo, temp));
    for (JParameter param : devirtualMethod.getParams()) {
      if (param != thisParam) {
        elseValue.addArg(new JParameterRef(sourceInfo, param));
      }
    }

    // isNotStringJavaObject(temp) ? temp.method(args) : jso$method(temp, args)
    JConditional conditional =
        new JConditional(sourceInfo, method.getType(), isNonStringJavaObjectCheck,
            thenValue, elseValue);

    JMethod stringMethod = findOverridingMethod(method, program.getTypeJavaLangString());
    if (stringMethod != null) {
      // It is a method implemented by String.
      // Cast.isJavaString(temp) ? String.method(args) : conditional
      JMethodCall stringCondition =
          new JMethodCall(sourceInfo, null, isJavaStringMethod, new JLocalRef(sourceInfo, temp));
      assert stringMethod != null : "String does not override " +  method.toString() + " declared at "
          + method.getEnclosingType().getName();

      JMethodCall staticImplCall = new JMethodCall(sourceInfo, null,
          getStaticImpl(stringMethod));
      staticImplCall.addArg(new JLocalRef(sourceInfo, temp));
      for (JParameter param : devirtualMethod.getParams()) {
        if (param != thisParam) {
          staticImplCall.addArg(new JParameterRef(sourceInfo, param));
        }
      }
      conditional = new JConditional(sourceInfo, method.getType(),
          stringCondition, staticImplCall, conditional);
    }

    multi.addExpressions(conditional);

    JReturnStatement returnStatement = new JReturnStatement(sourceInfo, multi);
    ((JMethodBody) devirtualMethod.getBody()).getBlock().addStmt(returnStatement);
    methodByDevirtualMethod.put(method, devirtualMethod);

    return devirtualMethod;
  }

  private JMethod getStaticImpl(JMethod method) {
    assert !method.isStatic();
    JMethod staticImpl = program.getStaticImpl(method);
    if (staticImpl == null) {
      staticImplCreator.accept(method);
      staticImpl = program.getStaticImpl(method);
    }
    return staticImpl;
  }
}<|MERGE_RESOLUTION|>--- conflicted
+++ resolved
@@ -95,9 +95,9 @@
       if (!mightBeJsoMethod(method)) {
         return;
       }
-<<<<<<< HEAD
-
-      JType instanceType = x.getInstance().getType();
+      JType instanceType = ((JReferenceType) x.getInstance().getType()).getUnderlyingType();
+      // If the instance can't possibly be a JSO, String or an interface implemented by String, do
+      // not devirtualize. Also don't devirtualize JsInterface calls.
 
       if (instanceType instanceof JInterfaceType) {
         if (((JInterfaceType) instanceType).isJsInterface()) {
@@ -106,11 +106,6 @@
       }
 
       // If the instance can't possibly be a JSO, don't devirtualize the call.
-=======
-      JType instanceType = ((JReferenceType) x.getInstance().getType()).getUnderlyingType();
-      // If the instance can't possibly be a JSO, String or an interface implemented by String, do
-      // not devirtualize.
->>>>>>> 5b22cc26
       if (instanceType != program.getTypeJavaLangObject()
           && !program.typeOracle.canBeJavaScriptObject(instanceType)
           // not a string
