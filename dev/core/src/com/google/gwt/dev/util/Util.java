/*
 * Copyright 2008 Google Inc.
 *
 * Licensed under the Apache License, Version 2.0 (the "License"); you may not
 * use this file except in compliance with the License. You may obtain a copy of
 * the License at
 *
 * http://www.apache.org/licenses/LICENSE-2.0
 *
 * Unless required by applicable law or agreed to in writing, software
 * distributed under the License is distributed on an "AS IS" BASIS, WITHOUT
 * WARRANTIES OR CONDITIONS OF ANY KIND, either express or implied. See the
 * License for the specific language governing permissions and limitations under
 * the License.
 */
package com.google.gwt.dev.util;

import static java.nio.charset.StandardCharsets.UTF_8;

import com.google.gwt.core.ext.TreeLogger;
import com.google.gwt.core.ext.UnableToCompleteException;
import com.google.gwt.dev.util.log.speedtracer.CompilerEventType;
import com.google.gwt.dev.util.log.speedtracer.SpeedTracerLogger;
import com.google.gwt.dev.util.log.speedtracer.SpeedTracerLogger.Event;
<<<<<<< HEAD
=======
import com.google.gwt.thirdparty.guava.common.hash.Hashing;
>>>>>>> 99441519
import com.google.gwt.thirdparty.guava.common.io.Closeables;
import com.google.gwt.util.tools.Utility;
import com.google.gwt.util.tools.shared.StringUtils;

import javax.lang.model.SourceVersion;
import java.io.BufferedWriter;
import java.io.File;
import java.io.FileFilter;
import java.io.FileInputStream;
import java.io.FileOutputStream;
import java.io.IOException;
import java.io.InputStream;
import java.io.InputStreamReader;
import java.io.ObjectInputStream;
import java.io.ObjectOutputStream;
import java.io.OutputStream;
import java.io.OutputStreamWriter;
import java.io.Reader;
import java.io.Serializable;
import java.io.UnsupportedEncodingException;
import java.lang.reflect.Array;
import java.net.JarURLConnection;
import java.net.URISyntaxException;
import java.net.URL;
import java.net.URLConnection;
import java.nio.ByteBuffer;
import java.nio.charset.StandardCharsets;
import java.nio.file.Files;
import java.security.MessageDigest;
import java.security.NoSuchAlgorithmException;
import java.util.Collection;
<<<<<<< HEAD
import java.util.Objects;
=======
import java.util.Locale;
>>>>>>> 99441519

/**
 * A smattering of useful methods. Methods in this class are candidates for
 * being moved to {@link com.google.gwt.util.tools.Utility} if they would be
 * generally useful to tool writers, and don't involve TreeLogger.
 */
@Deprecated
public final class Util {

  public static String DEFAULT_ENCODING = "UTF-8";

  private static final String FILE_PROTOCOL = "file";

  private static final String JAR_PROTOCOL = "jar";
  /**
   * The size of a {@link #threadLocalBuf}, which should be large enough for
   * efficient data transfer but small enough to fit easily into the L2 cache of
   * most modern processors.
   */
  private static final int THREAD_LOCAL_BUF_SIZE = 16 * 1024;

  /**
   * Stores reusable thread local buffers for efficient data transfer.
   */
  private static final ThreadLocal<byte[]> threadLocalBuf = new ThreadLocal<byte[]>();

  /**
   * Computes the MD5 hash for the specified byte array.
   *
   * @return a big fat string encoding of the MD5 for the content, suitably
   *         formatted for use as a file name
   */
  @Deprecated
  public static String computeStrongName(byte[] content) {
    return Hashing.murmur3_128().hashBytes(content).toString().toUpperCase(Locale.ROOT);
  }

  /**
   * Computes the MD5 hash of the specified byte arrays.
   *
   * @return a big fat string encoding of the MD5 for the content, suitably
   *         formatted for use as a file name
   */
  @Deprecated
  public static String computeStrongName(byte[][] contents) {
    MessageDigest md5;
    try {
      md5 = MessageDigest.getInstance("MD5");
    } catch (NoSuchAlgorithmException e) {
      throw new RuntimeException("Error initializing MD5", e);
    }

    /*
     * Include the lengths of the contents components in the hash, so that the
     * hashed sequence of bytes is in a one-to-one correspondence with the
     * possible arguments to this method.
     */
    ByteBuffer b = ByteBuffer.allocate((contents.length + 1) * 4);
    b.putInt(contents.length);
    for (int i = 0; i < contents.length; i++) {
      b.putInt(contents[i].length);
    }
    b.flip();
    md5.update(b);

    // Now hash the actual contents of the arrays
    for (int i = 0; i < contents.length; i++) {
      md5.update(contents[i]);
    }
    return StringUtils.toHexString(md5.digest());
  }

  public static void copy(InputStream is, OutputStream os) throws IOException {
    try {
      is.transferTo(os);
    } finally {
      Closeables.closeQuietly(is);
      os.close();
    }
  }

  /**
   * Copies an input stream out to an output stream. Closes the input steam and
   * output stream.
   */
  public static void copy(TreeLogger logger, InputStream is, OutputStream os)
      throws UnableToCompleteException {
    try (is; os) {
      is.transferTo(os);
    } catch (IOException e) {
      logger.log(TreeLogger.ERROR, "Error during copy", e);
      throw new UnableToCompleteException();
    }
  }

  /**
   * Copies all of the bytes from the input stream to the output stream until
   * the input stream is EOF. Does not close either stream.
   */
  public static void copyNoClose(InputStream is, OutputStream os)
      throws IOException {
    is.transferTo(os);
  }

  public static Reader createReader(TreeLogger logger, URL url)
      throws UnableToCompleteException {
    try {
      return new InputStreamReader(url.openStream());
    } catch (IOException e) {
      logger.log(TreeLogger.ERROR, "Unable to open resource: " + url, e);
      throw new UnableToCompleteException();
    }
  }

  /**
   * Equality check through equals() that is also satisfied if both objects are null.
   */
  public static boolean equalsNullCheck(Object thisObject, Object thatObject) {
    return Objects.equals(thisObject, thatObject);
  }

  /**
   * Escapes '&', '<', '>', '"', and '\'' to their XML entity equivalents.
   */
  public static String escapeXml(String unescaped) {
    StringBuilder builder = new StringBuilder();
    escapeXml(unescaped, 0, unescaped.length(), true, builder);
    return builder.toString();
  }

  /**
   * Escapes '&', '<', '>', '"', and optionally ''' to their XML entity
   * equivalents. The portion of the input string between start (inclusive) and
   * end (exclusive) is scanned.  The output is appended to the given
   * StringBuilder.
   *
   * @param code the input String
   * @param start the first character position to scan.
   * @param end the character position following the last character to scan.
   * @param quoteApostrophe if true, the &apos; character is quoted as
   *     &amp;apos;
   * @param builder a StringBuilder to be appended with the output.
   */
  public static void escapeXml(String code, int start, int end,
      boolean quoteApostrophe, StringBuilder builder) {
    int lastIndex = 0;
    int len = end - start;
    char[] c = new char[len];

    code.getChars(start, end, c, 0);
    for (int i = 0; i < len; i++) {
      switch (c[i]) {
        case '&':
          builder.append(c, lastIndex, i - lastIndex);
          builder.append("&amp;");
          lastIndex = i + 1;
          break;
        case '>':
          builder.append(c, lastIndex, i - lastIndex);
          builder.append("&gt;");
          lastIndex = i + 1;
          break;
        case '<':
          builder.append(c, lastIndex, i - lastIndex);
          builder.append("&lt;");
          lastIndex = i + 1;
          break;
        case '\"':
          builder.append(c, lastIndex, i - lastIndex);
          builder.append("&quot;");
          lastIndex = i + 1;
          break;
        case '\'':
          if (quoteApostrophe) {
            builder.append(c, lastIndex, i - lastIndex);
            builder.append("&apos;");
            lastIndex = i + 1;
          }
          break;
        default:
          break;
      }
    }
    builder.append(c, lastIndex, len - lastIndex);
  }

  public static URL findSourceInClassPath(ClassLoader cl, String sourceTypeName) {
    String toTry = sourceTypeName.replace('.', '/') + ".java";
    URL foundURL = cl.getResource(toTry);
    if (foundURL != null) {
      return foundURL;
    }
    int i = sourceTypeName.lastIndexOf('.');
    if (i != -1) {
      return findSourceInClassPath(cl, sourceTypeName.substring(0, i));
    } else {
      return null;
    }
  }

  /**
   * Returns a byte-array representing the default encoding for a String.
   */
  public static byte[] getBytes(String s) {
    return s.getBytes(StandardCharsets.UTF_8);
  }

  /**
   * @param className A fully-qualified class name whose name you want.
   * @return The base name for the specified class.
   */
  public static String getClassName(String className) {
    return className.substring(className.lastIndexOf('.') + 1);
  }

  /**
   * Gets the contents of a file.
   *
   * @param relativePath relative path within the install directory
   * @return the contents of the file, or null if an error occurred
   * @deprecated Removed without replacement, many usages of GWT have no install path.
   */
  public static String getFileFromInstallPath(String relativePath) {
    String installPath = Utility.getInstallPath();
    File file = new File(installPath + '/' + relativePath);
    return readFileAsString(file);
  }

  /**
   * @param qualifiedName A fully-qualified class name whose package name you want.
   * @return The package name for the specified class, empty string if default package.
   */
  public static String getPackageName(String qualifiedName) {
    int idx = qualifiedName.lastIndexOf('.');
    if (idx > 0) {
      return qualifiedName.substring(0, idx);
    }
    return "";
  }

  /**
   * Retrieves the last modified time of a provided URL.
   *
   * @return a positive value indicating milliseconds since the epoch (00:00:00
   *         Jan 1, 1970), or 0L on failure, such as a SecurityException or
   *         IOException.
   */
  public static long getResourceModifiedTime(URL url) {
    long lastModified = 0L;
    try {
      if (url.getProtocol().equals(JAR_PROTOCOL)) {
        /*
         * If this resource is contained inside a jar file, such as can happen
         * if it's bundled in a 3rd-party library, we use the jar file itself to
         * test whether it's up to date. We don't want to call
         * JarURLConnection.getLastModified(), as this is much slower than using
         * the jar File resource directly.
         */
        JarURLConnection jarConn = (JarURLConnection) url.openConnection();
        url = jarConn.getJarFileURL();
      }
      if (url.getProtocol().equals(FILE_PROTOCOL)) {
        /*
         * Need to handle possibly wonky syntax in a file URL resource. Modeled
         * after suggestion in this blog entry:
         * http://weblogs.java.net/blog/2007
         * /04/25/how-convert-javaneturl-javaiofile
         */
        File file;
        try {
          file = new File(url.toURI());
        } catch (URISyntaxException uriEx) {
          file = new File(url.getPath());
        }
        lastModified = file.lastModified();
      }
    } catch (IOException ignored) {
    } catch (RuntimeException ignored) {
    }
    return lastModified;
  }

  public static boolean isValidJavaIdent(String token) {
    return SourceVersion.isIdentifier(token);
  }

  /**
   * Attempts to make a path relative to a particular directory.
   *
   * @param from the directory from which 'to' should be relative
   * @param to an absolute path which will be returned so that it is relative to
   *          'from'
   * @return the relative path, if possible; null otherwise
   */
  public static File makeRelativeFile(File from, File to) {

    // Keep ripping off directories from the 'from' path until the 'from' path
    // is a prefix of the 'to' path.
    //
    String toPath = tryMakeCanonical(to).getAbsolutePath();
    File currentFrom = tryMakeCanonical(from.isDirectory() ? from
        : from.getParentFile());

    int numberOfBackups = 0;
    while (currentFrom != null) {
      String currentFromPath = currentFrom.getPath();
      if (toPath.startsWith(currentFromPath)) {
        // Found a prefix!
        //
        break;
      } else {
        ++numberOfBackups;
        currentFrom = currentFrom.getParentFile();
      }
    }

    if (currentFrom == null) {
      // Cannot make it relative.
      //
      return null;
    }

    // Find everything to the right of the common prefix.
    //
    String trailingToPath = toPath.substring(currentFrom.getAbsolutePath().length());
    if (currentFrom.getParentFile() != null && trailingToPath.length() > 0) {
      trailingToPath = trailingToPath.substring(1);
    }

    File relativeFile = new File(trailingToPath);
    for (int i = 0; i < numberOfBackups; ++i) {
      relativeFile = new File("..", relativeFile.getPath());
    }

    return relativeFile;
  }

  public static String makeRelativePath(File from, File to) {
    File f = makeRelativeFile(from, to);
    return (f != null ? f.getPath() : null);
  }

  public static byte[] readFileAsBytes(File file) {
    try {
      return Files.readAllBytes(file.toPath());
    } catch (IOException e) {
      return null;
<<<<<<< HEAD
=======
    } finally {
      Closeables.closeQuietly(fileInputStream);
>>>>>>> 99441519
    }
  }

  public static <T extends Serializable> T readFileAsObject(File file,
      Class<T> type) throws ClassNotFoundException, IOException {
    FileInputStream fileInputStream = null;
    try {
      fileInputStream = new FileInputStream(file);
      return readStreamAsObject(fileInputStream, type);
    } finally {
      Closeables.closeQuietly(fileInputStream);
    }
  }

  public static String readFileAsString(File file) {
    try {
      return Files.readString(file.toPath(), StandardCharsets.UTF_8);
    } catch (IOException e) {
      return null;
    }
  }

  /**
   * Reads an entire input stream as bytes. Closes the input stream.
   */
  public static byte[] readStreamAsBytes(InputStream in) {
    try {
      return in.readAllBytes();
    } catch (IOException e) {
      return null;
    }
  }

  public static <T> T readStreamAsObject(InputStream inputStream, Class<T> type)
      throws ClassNotFoundException, IOException {
    ObjectInputStream objectInputStream = null;
    try {
      objectInputStream = new StringInterningObjectInputStream(inputStream);
      return type.cast(objectInputStream.readObject());
    } finally {
      Closeables.closeQuietly(objectInputStream);
    }
  }

  /**
   * Reads an entire input stream as String. Closes the input stream.
   */
  public static String readStreamAsString(InputStream in) {
    try {
      return new String(in.readAllBytes(), StandardCharsets.UTF_8);
    } catch (IOException e) {
      // TODO(zundel): Consider allowing this exception out. The pattern in this
      // file is to convert IOException to null, but in references to this
      // method, there are few places that check for null and do something sane,
      // the rest just throw an NPE and obscure the root cause.
      return null;
    }
  }

  /**
   * @return null if the file could not be read
   */
  public static byte[] readURLAsBytes(URL url) {
    try {
      URLConnection conn = url.openConnection();
      conn.setUseCaches(false);
      return readURLConnectionAsBytes(conn);
    } catch (IOException e) {
      return null;
    }
  }

  /**
   * @return null if the file could not be read
   */
  public static char[] readURLAsChars(URL url) {
    byte[] bytes = readURLAsBytes(url);
    if (bytes != null) {
      return new String(bytes, StandardCharsets.UTF_8).toCharArray();
    }

    return null;
  }

  /**
   * @return null if the file could not be read
   */
  public static String readURLAsString(URL url) {
    byte[] bytes = readURLAsBytes(url);
    if (bytes != null) {
      return new String(bytes, StandardCharsets.UTF_8);
    }

    return null;
  }

  public static byte[] readURLConnectionAsBytes(URLConnection connection) {
    // ENH: add a weak cache that has an additional check against the file date
    InputStream input = null;
    try {
      input = connection.getInputStream();
      int contentLength = connection.getContentLength();
      if (contentLength < 0) {
        return null;
      }

      return readBytesFromInputStream(input, contentLength);
    } catch (IOException e) {
      return null;
    } finally {
      Closeables.closeQuietly(input);
    }
  }

  /**
   * Deletes a file or recursively deletes a directory.
   *
   * @param file the file to delete, or if this is a directory, the directory
   *          that serves as the root of a recursive deletion
   * @param childrenOnly if <code>true</code>, only the children of a
   *          directory are recursively deleted but the specified directory
   *          itself is spared; if <code>false</code>, the specified
   *          directory is also deleted; ignored if <code>file</code> is not a
   *          directory
   */
  public static void recursiveDelete(File file, boolean childrenOnly) {
    recursiveDelete(file, childrenOnly, null);
  }

  /**
   * Selectively deletes a file or recursively deletes a directory.  Note that
   * it is possible that files remain if file.delete() fails.
   *
   * @param file the file to delete, or if this is a directory, the directory
   *          that serves as the root of a recursive deletion
   * @param childrenOnly if <code>true</code>, only the children of a
   *          directory are recursively deleted but the specified directory
   *          itself is spared; if <code>false</code>, the specified
   *          directory is also deleted; ignored if <code>file</code> is not a
   *          directory
   * @param filter only files matching this filter will be deleted
   */
  public static void recursiveDelete(File file, boolean childrenOnly,
      FileFilter filter) {
    if (file.isDirectory()) {
      File[] children = file.listFiles();
      if (children != null) {
        for (int i = 0; i < children.length; i++) {
          recursiveDelete(children[i], false, filter);
        }
      }
      if (childrenOnly) {
        // Do not delete the specified directory itself.
        return;
      }
    }

    if (filter == null || filter.accept(file)) {
      file.delete();
    }
  }

  /**
   * Release a buffer previously returned from {@link #takeThreadLocalBuf()}.
   * The released buffer may then be reused.
   */
  public static void releaseThreadLocalBuf(byte[] buf) {
    assert buf.length == THREAD_LOCAL_BUF_SIZE;
    threadLocalBuf.set(buf);
  }

  /**
   * Remove leading file:jar:...!/ prefix from source paths for source located in jars.
   * @param absolutePath an absolute JAR file URL path
   * @return the location of the file within the JAR
   */
  public static String stripJarPathPrefix(String absolutePath) {
    if (absolutePath != null) {
      int bang = absolutePath.lastIndexOf('!');
      if (bang != -1) {
        return absolutePath.substring(bang + 2);
      }
    }
    return absolutePath;
  }

  /**
   * Get a large byte buffer local to this thread. Currently this is set to a
   * 16k buffer, which is small enough to fit into the L2 cache on modern
   * processors. The contents of the returned buffer are undefined. Calling
   * {@link #releaseThreadLocalBuf(byte[])} on the returned buffer allows
   * subsequent callers to reuse the buffer later, avoiding unncessary
   * allocations and GC.
   */
  public static byte[] takeThreadLocalBuf() {
    byte[] buf = threadLocalBuf.get();
    if (buf == null) {
      buf = new byte[THREAD_LOCAL_BUF_SIZE];
    } else {
      threadLocalBuf.set(null);
    }
    return buf;
  }

  /**
   * Creates an array from a collection of the specified component type and
   * size. You can definitely downcast the result to T[] if T is the specified
   * component type.
   *
   * Class&lt;? super T> is used to allow creation of generic types, such as
   * Map.Entry&lt;K,V> since we can only pass in Map.Entry.class.
   */
  @SuppressWarnings("unchecked")
  public static <T> T[] toArray(Class<? super T> componentType,
      Collection<? extends T> coll) {
    int n = coll.size();
    T[] a = (T[]) Array.newInstance(componentType, n);
    return coll.toArray(a);
  }

  /**
   * Returns a String representing the character content of the bytes; the bytes
   * must be encoded using the compiler's default encoding.
   */
  public static String toString(byte[] bytes) {
    return new String(bytes, StandardCharsets.UTF_8);
  }

  /**
   * Attempts to find the canonical form of a file path.
   *
   * @return the canonical version of the file path, if it could be computed;
   *         otherwise, the original file is returned unmodified
   */
  public static File tryMakeCanonical(File file) {
    try {
      return file.getCanonicalFile();
    } catch (IOException e) {
      return file;
    }
  }

  public static void writeBytesToFile(TreeLogger logger, File where, byte[] what)
      throws UnableToCompleteException {
    writeBytesToFile(logger, where, new byte[][] {what});
  }

  /**
   * Gathering write.
   */
  public static void writeBytesToFile(TreeLogger logger, File where,
      byte[][] what) throws UnableToCompleteException {
    Throwable caught;
    // No need to check mkdirs result because an IOException will occur anyway
    where.getParentFile().mkdirs();
    try (FileOutputStream f = new FileOutputStream(where)) {
      for (int i = 0; i < what.length; i++) {
        f.write(what[i]);
      }
      return;
    } catch (IOException e) {
      caught = e;
    }
    String msg = "Unable to write file '" + where + "'";
    logger.log(TreeLogger.ERROR, msg, caught);
    throw new UnableToCompleteException();
  }

  /**
   * Serializes an object and writes it to a file.
   */
  public static void writeObjectAsFile(TreeLogger logger, File file,
      Object... objects) throws UnableToCompleteException {
    Event writeObjectAsFileEvent = SpeedTracerLogger.start(CompilerEventType.WRITE_OBJECT_AS_FILE);
    // No need to check mkdirs result because an IOException will occur anyway
    file.getParentFile().mkdirs();
    try (FileOutputStream stream = new FileOutputStream(file)) {
      writeObjectToStream(stream, objects);
    } catch (IOException e) {
      logger.log(TreeLogger.ERROR, "Unable to write file: "
          + file.getAbsolutePath(), e);
      throw new UnableToCompleteException();
    } finally {
      writeObjectAsFileEvent.end();
    }
  }

  /**
   * Serializes an object and writes it to a stream.
   */
  public static void writeObjectToStream(OutputStream stream, Object... objects)
      throws IOException {
    ObjectOutputStream objectStream = null;
    objectStream = new ObjectOutputStream(stream);
    for (Object object : objects) {
      objectStream.writeObject(object);
    }
    objectStream.flush();
  }

  public static boolean writeStringAsFile(File file, String string) {
    // No need to check mkdirs result because an IOException will occur anyway
    file.getParentFile().mkdirs();
    try (FileOutputStream stream = new FileOutputStream(file);
<<<<<<< HEAD
         BufferedWriter buffered = new BufferedWriter(new OutputStreamWriter(stream, StandardCharsets.UTF_8))) {
=======
         BufferedWriter buffered = new BufferedWriter(new OutputStreamWriter(stream, UTF_8))) {
>>>>>>> 99441519
      buffered.write(string);
    } catch (IOException e) {
      return false;
    }
    return true;
  }

  public static void writeStringAsFile(TreeLogger logger, File file,
      String string) throws UnableToCompleteException {
    // No need to check mkdirs result because an IOException will occur anyway
    file.getParentFile().mkdirs();
    try (FileOutputStream stream = new FileOutputStream(file);
<<<<<<< HEAD
         BufferedWriter buffered = new BufferedWriter(new OutputStreamWriter(stream, StandardCharsets.UTF_8))) {
=======
         BufferedWriter buffered = new BufferedWriter(new OutputStreamWriter(stream, UTF_8))) {
>>>>>>> 99441519
      buffered.write(string);
    } catch (IOException e) {
      logger.log(TreeLogger.ERROR, "Unable to write file: " + file.getAbsolutePath(), e);
      throw new UnableToCompleteException();
    }
  }

  /**
   * Writes the contents of a StringBuilder to an OutputStream, encoding
   * each character using the UTF-* encoding.  Unicode characters between
   * U+0000 and U+10FFFF are supported.
   */
  public static void writeUtf8(StringBuilder builder, OutputStream out)
      throws IOException {
    // Rolling our own converter avoids the following:
    //
    // o Instantiating the entire builder as a String
    // o Creating CharEncoders and NIO buffer
    // o Passing through an OutputStreamWriter

    int buflen = 1024;
    char[] inBuf = new char[buflen];
    byte[] outBuf = new byte[4 * buflen];

    int length = builder.length();
    int start = 0;

    while (start < length) {
      int end = Math.min(start + buflen, length);
      builder.getChars(start, end, inBuf, 0);

      int index = 0;
      int len = end - start;
      for (int i = 0; i < len; i++) {
        int c = inBuf[i] & 0xffff;
        if (c < 0x80) {
          outBuf[index++] = (byte) c;
        } else if (c < 0x800) {
          int y = c >> 8;
          int x = c & 0xff;
          outBuf[index++] = (byte) (0xc0 | (y << 2) | (x >> 6)); // 110yyyxx
          outBuf[index++] = (byte) (0x80 | (x & 0x3f));          // 10xxxxxx
        } else if (c < 0xD800 || c > 0xDFFF) {
          int y = (c >> 8) & 0xff;
          int x = c & 0xff;
          outBuf[index++] = (byte) (0xe0 | (y >> 4));            // 1110yyyy
          outBuf[index++] = (byte) (0x80 | ((y << 2) & 0x3c) | (x >> 6)); // 10yyyyxx
          outBuf[index++] = (byte) (0x80 | (x & 0x3f));          // 10xxxxxx
        } else {
          // Ignore if no second character (which is not be legal unicode)
          if (i + 1 < len) {
            int hi = c & 0x3ff;
            int lo = inBuf[i + 1] & 0x3ff;

            int full = 0x10000 + ((hi << 10) | lo);
            int z = (full >> 16) & 0xff;
            int y = (full >> 8) & 0xff;
            int x = full & 0xff;

            outBuf[index++] = (byte) (0xf0 | (z >> 5));
            outBuf[index++] = (byte) (0x80 | ((z << 4) & 0x30) | (y >> 4));
            outBuf[index++] = (byte) (0x80 | ((y << 2) & 0x3c) | (x >> 6));
            outBuf[index++] = (byte) (0x80 | (x & 0x3f));

            i++; // char has been consumed
          }
        }
      }
      out.write(outBuf, 0, index);
      start = end;
    }
  }
  /**
   * Reads the specified number of bytes from the {@link InputStream}.
   *
   * @param byteLength number of bytes to read
   * @return byte array containing the bytes read or <code>null</code> if
   *         there is an {@link IOException} or if the requested number of bytes
   *         cannot be read from the {@link InputStream}
   */
  private static byte[] readBytesFromInputStream(InputStream input,
      int byteLength) {

    try {
      byte[] bytes = new byte[byteLength];
      int byteOffset = 0;
      while (byteOffset < byteLength) {
        int bytesReadCount = input.read(bytes, byteOffset, byteLength
            - byteOffset);
        if (bytesReadCount == -1) {
          return null;
        }

        byteOffset += bytesReadCount;
      }

      return bytes;
    } catch (IOException e) {
      // Ignored.
    }

    return null;
  }

  /**
   * Creates a string from the bytes using the specified character set name.
   *
   * @param bytes bytes to convert
   * @param charsetName the name of the character set to use
   *
   * @return String for the given bytes and character set or <code>null</code>
   *         if the character set is not supported
   */
  private static String toString(byte[] bytes, String charsetName) {
    try {
      return new String(bytes, charsetName);
    } catch (UnsupportedEncodingException e) {
      // Ignored.
    }

    return null;
  }


  /**
   * Not instantiable.
   */
  private Util() {
  }
}<|MERGE_RESOLUTION|>--- conflicted
+++ resolved
@@ -22,10 +22,7 @@
 import com.google.gwt.dev.util.log.speedtracer.CompilerEventType;
 import com.google.gwt.dev.util.log.speedtracer.SpeedTracerLogger;
 import com.google.gwt.dev.util.log.speedtracer.SpeedTracerLogger.Event;
-<<<<<<< HEAD
-=======
 import com.google.gwt.thirdparty.guava.common.hash.Hashing;
->>>>>>> 99441519
 import com.google.gwt.thirdparty.guava.common.io.Closeables;
 import com.google.gwt.util.tools.Utility;
 import com.google.gwt.util.tools.shared.StringUtils;
@@ -57,11 +54,8 @@
 import java.security.MessageDigest;
 import java.security.NoSuchAlgorithmException;
 import java.util.Collection;
-<<<<<<< HEAD
 import java.util.Objects;
-=======
 import java.util.Locale;
->>>>>>> 99441519
 
 /**
  * A smattering of useful methods. Methods in this class are candidates for
@@ -409,11 +403,6 @@
       return Files.readAllBytes(file.toPath());
     } catch (IOException e) {
       return null;
-<<<<<<< HEAD
-=======
-    } finally {
-      Closeables.closeQuietly(fileInputStream);
->>>>>>> 99441519
     }
   }
 
@@ -718,11 +707,7 @@
     // No need to check mkdirs result because an IOException will occur anyway
     file.getParentFile().mkdirs();
     try (FileOutputStream stream = new FileOutputStream(file);
-<<<<<<< HEAD
-         BufferedWriter buffered = new BufferedWriter(new OutputStreamWriter(stream, StandardCharsets.UTF_8))) {
-=======
          BufferedWriter buffered = new BufferedWriter(new OutputStreamWriter(stream, UTF_8))) {
->>>>>>> 99441519
       buffered.write(string);
     } catch (IOException e) {
       return false;
@@ -735,11 +720,7 @@
     // No need to check mkdirs result because an IOException will occur anyway
     file.getParentFile().mkdirs();
     try (FileOutputStream stream = new FileOutputStream(file);
-<<<<<<< HEAD
-         BufferedWriter buffered = new BufferedWriter(new OutputStreamWriter(stream, StandardCharsets.UTF_8))) {
-=======
          BufferedWriter buffered = new BufferedWriter(new OutputStreamWriter(stream, UTF_8))) {
->>>>>>> 99441519
       buffered.write(string);
     } catch (IOException e) {
       logger.log(TreeLogger.ERROR, "Unable to write file: " + file.getAbsolutePath(), e);
