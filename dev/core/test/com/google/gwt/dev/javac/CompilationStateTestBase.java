/*
 * Copyright 2008 Google Inc.
 *
 * Licensed under the Apache License, Version 2.0 (the "License"); you may not
 * use this file except in compliance with the License. You may obtain a copy of
 * the License at
 *
 * http://www.apache.org/licenses/LICENSE-2.0
 *
 * Unless required by applicable law or agreed to in writing, software
 * distributed under the License is distributed on an "AS IS" BASIS, WITHOUT
 * WARRANTIES OR CONDITIONS OF ANY KIND, either express or implied. See the
 * License for the specific language governing permissions and limitations under
 * the License.
 */
package com.google.gwt.dev.javac;

import com.google.gwt.core.ext.TreeLogger;
import com.google.gwt.core.ext.UnableToCompleteException;
import com.google.gwt.dev.CompilerContext;
import com.google.gwt.dev.javac.testing.impl.JavaResourceBase;
import com.google.gwt.dev.javac.testing.impl.MockResource;
import com.google.gwt.dev.javac.testing.impl.MockResourceOracle;
import com.google.gwt.dev.util.log.AbstractTreeLogger;
import com.google.gwt.dev.util.log.PrintWriterTreeLogger;

import com.google.gwt.thirdparty.guava.common.hash.Hashing;
import junit.framework.TestCase;

import java.nio.charset.StandardCharsets;
import java.util.Arrays;
import java.util.Collection;
import java.util.HashSet;
import java.util.Map;
import java.util.Map.Entry;
import java.util.Set;

import static java.nio.charset.StandardCharsets.UTF_8;

/**
 * Base class for tests that need a mock type compilation state and everything
 * that goes with it (compilation units, type oracle, resources, ...).
 */
public abstract class CompilationStateTestBase extends TestCase {

  /**
   * Tweak this if you want to see the log output.
   */
  public static TreeLogger createTreeLogger() {
    boolean reallyLog = false;
    if (reallyLog) {
      AbstractTreeLogger logger = new PrintWriterTreeLogger();
      logger.setMaxDetail(TreeLogger.WARN);
      return logger;
    }
    return TreeLogger.NULL;
  }

  public static Set<GeneratedUnit> getGeneratedUnits(
      MockResource... sourceFiles) {
    Set<GeneratedUnit> units = new HashSet<GeneratedUnit>();
    for (final MockResource sourceFile : sourceFiles) {
      units.add(new GeneratedUnit() {
        @Override
        public long creationTime() {
          return sourceFile.getLastModified();
        }

        @Override
        public String getSource() {
          return sourceFile.getString();
        }

        @Override
        public String getSourceMapPath() {
          return getTypeName().replace(".", "/") + ".java";
        }

        @Override
        public long getSourceToken() {
          return -1;
        }

        @Override
        public String getStrongHash() {
<<<<<<< HEAD
          String s = getSource();
          return Util.computeStrongName(s.getBytes(UTF_8));
=======
          return Hashing.murmur3_128().hashString(getSource(), StandardCharsets.UTF_8).toString();
>>>>>>> 99441519
        }

        @Override
        public String getTypeName() {
          return Shared.getTypeName(sourceFile);
        }

        @Override
        public String optionalFileLocation() {
          return sourceFile.getLocation();
        }
      });
    }
    return units;
  }

  static void assertUnitsChecked(Collection<CompilationUnit> units) {
    for (CompilationUnit unit : units) {
      assertFalse(unit.isError());
      assertTrue(unit.getCompiledClasses().size() > 0);
    }
  }

  protected CompilerContext compilerContext;

  /**
   * Ensure a clean cache at the beginning of every test run!
   */
  protected final CompilationStateBuilder isolatedBuilder = new CompilationStateBuilder();

  protected MockResourceOracle oracle;

  protected CompilationState state;

  protected CompilationStateTestBase() {
    oracle = new MockResourceOracle(JavaResourceBase.getStandardResources());
    compilerContext = new CompilerContext();
    rebuildCompilationState();
  }

  protected void addGeneratedUnits(MockResource... sourceFiles) {
    try {
      state.addGeneratedCompilationUnits(createTreeLogger(),
          getGeneratedUnits(sourceFiles));
    } catch (UnableToCompleteException e) {
      throw new RuntimeException(e);
    }
  }

  protected void rebuildCompilationState() {
    try {
      state = isolatedBuilder.doBuildFrom(
          createTreeLogger(), compilerContext, oracle.getResources());
    } catch (UnableToCompleteException e) {
      throw new RuntimeException(e);
    }
  }

  protected void validateCompilationState(String... generatedTypeNames) {
    // Save off the reflected collections.
    Map<String, CompilationUnit> unitMap = state.getCompilationUnitMap();
    Collection<CompilationUnit> units = state.getCompilationUnits();

    // Validate that we have as many units as resources.
    assertEquals(oracle.getResources().size() + generatedTypeNames.length,
        units.size());

    // Validate that the collections are consistent with each other.
    assertEquals(new HashSet<CompilationUnit>(unitMap.values()),
        new HashSet<CompilationUnit>(units));

    // Save off a mutable copy of the source map and generated types to compare.
    Set<String> resourcePathNames = new HashSet<String>(
        oracle.getPathNames());
    Set<String> generatedTypes = new HashSet<String>(
        Arrays.asList(generatedTypeNames));
    assertEquals(resourcePathNames.size() + generatedTypes.size(), units.size());
    for (Entry<String, CompilationUnit> entry : unitMap.entrySet()) {
      // Validate source file internally consistent.
      String className = entry.getKey();
      CompilationUnit unit = entry.getValue();
      assertEquals(className, unit.getTypeName());

      // Find the matching resource (and remove it).
      if (generatedTypes.contains(className)) {
        // Not always true due to caching! A source unit for FOO can b
        // identical to the generated FOO and already be cached.
        // assertTrue(unit.isGenerated());
        assertNotNull(generatedTypes.remove(className));
      } else {
        String partialPath = className.replace('.', '/') + ".java";
        assertTrue(resourcePathNames.contains(partialPath));
        // TODO: Validate the source file matches the resource.
        assertNotNull(resourcePathNames.remove(partialPath));
      }
    }
    // The mutable sets should be empty now.
    assertEquals(0, resourcePathNames.size());
    assertEquals(0, generatedTypes.size());
  }
}<|MERGE_RESOLUTION|>--- conflicted
+++ resolved
@@ -83,12 +83,7 @@
 
         @Override
         public String getStrongHash() {
-<<<<<<< HEAD
-          String s = getSource();
-          return Util.computeStrongName(s.getBytes(UTF_8));
-=======
           return Hashing.murmur3_128().hashString(getSource(), StandardCharsets.UTF_8).toString();
->>>>>>> 99441519
         }
 
         @Override
