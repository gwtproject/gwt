<project name="doc" default="all" basedir="." xmlns:if="ant:if">
  <property name="gwt.root" location=".." />
  <property name="project.tail" value="doc" />
  <import file="${gwt.root}/common.ant.xml" />

  <property.ensure name="gwt.user.jar" location="${gwt.build.lib}/gwt-user.jar" />
  <!-- Platform shouldn't matter here, just picking one -->
  <property.ensure name="gwt.dev.jar" location="${gwt.build.lib}/gwt-dev.jar" />

  <!--
    *** Note that if the USER_SOURCE_PATH paths are updated,
    the fileset dependencies in the outofdate tags in the
    javadoc target must be updated as well.
  -->
  <path id="USER_SOURCE_PATH">
    <pathelement location="${gwt.root}/user/src" />
    <pathelement location="${gwt.root}/user/javadoc" />
    <pathelement location="${gwt.root}/user/super" />
    <pathelement location="${gwt.root}/dev/core/src" />
    <pathelement location="${gwt.root}/dev/core/super" />
    <pathelement location="${project.build}/../user/jakarta-src" />
    <pathelement location="${project.build}/jakarta-src" />
  </path>

  <path id="USER_CLASS_PATH">
    <pathelement location="${gwt.dev.jar}" />
    <pathelement location="${gwt.user.jar}" />
    <pathelement location="${gwt.tools.lib}/junit/junit-4.8.2.jar" />
    <pathelement location="${gwt.tools.lib}/javax/validation/validation-api-1.0.0.GA.jar" />
    <pathelement location="${gwt.tools.lib}/javax/validation/validation-api-1.0.0.GA-sources.jar" />
    <pathelement location="${gwt.tools.lib}/selenium/selenium-java-client-driver.jar" />
    <pathelement location="${gwt.tools.lib}/jakarta-servlet/jakarta.servlet-api-5.0.0/jakarta.servlet-api-5.0.0.jar" />
  </path>

  <path id="DOC_PATH">
    <pathelement location="./src" />
    <pathelement location="${gwt.build.lib}/gwt-doctool.jar" />
    <path refid="USER_SOURCE_PATH" />
  </path>

  <!-- Make an extra copy of this example just for javadocs, so that it can be modified to use jakarta, and the rewriting of the RPC class can point at it -->
  <target name="jakartaJavadocSources">
    <copy file="${gwt.root}/user/javadoc/com/google/gwt/examples/rpc/server/AdvancedExample.java" todir="${project.build}/jakarta-src/com/google/gwt/examples/rpc/server/jakarta/" encoding="${javac.encoding}">
      <filterchain>
        <tokenfilter>
          <replacestring from="package com.google.gwt.examples.rpc.server" to="package com.google.gwt.examples.rpc.server.jakarta"/>
          <replacestring from="com.google.gwt.user.server.rpc.RPC" to="com.google.gwt.user.server.rpc.jakarta.RPC"/>
          <replacestring from="javax.servlet" to="jakarta.servlet"/>
        </tokenfilter>
      </filterchain>
    </copy>
  </target>

  <!-- Rebuild the javadoc if a source file is newer than the index-->
  <target name="javadoc" depends="jakartaJavadocSources">
    <outofdate>
      <sourcefiles>
        <fileset file="./src/gwt-user.html" />
        <fileset dir="${project.build}/../user/jakarta-src">
          <include name="**/*.java" />
        </fileset>
        <fileset dir="${gwt.root}/user/src">
          <include name="**/*.java" />
        </fileset>
        <fileset dir="${gwt.root}/user/javadoc">
          <include name="**/*.java" />
        </fileset>
        <fileset dir="${gwt.root}/user/super">
          <include name="**/*.java" />
        </fileset>
        <fileset dir="${gwt.root}/dev/core/src">
          <include name="**/*.java" />
        </fileset>
        <fileset dir="${gwt.root}/dev/core/super">
          <include name="**/*.java" />
        </fileset>
      </sourcefiles>
      <targetfiles>
        <!--
          only checks one output file, will not rebuild other
          files if this one is up to date
        -->
        <pathelement path="${project.build}/javadoc/index.html" />
      </targetfiles>
      <sequential>
        <echo>Building javadoc</echo>
        <antcall target="makeJavadoc" />
      </sequential>
    </outofdate>
  </target>

  <!-- Really rebuild the javadoc -->
  <target name="makeJavadoc" unless="isJava8">
    <java classpathref="DOC_PATH" classname="com.google.doctool.custom.FindPackages" fork="yes" failonerror="true">
      <arg value="${gwt.root}" />
    </java>
    <property file="${gwt.root}/build/out/packages.properties" />
    <javadoc classpathref="DOC_PATH" failonerror="true" maxmemory="1g"
             destdir="${project.build}/javadoc"
<<<<<<< HEAD
=======
             source="${javac.release}"
>>>>>>> 88bc805b
             encoding="UTF-8"
             access="package"
             packagenames="${USER_PKGS}"
             sourcefiles="${USER_CLASSES}"
             use="true"
             windowtitle="GWT Javadoc"
             doctitle="GWT API Reference"
             header="GWT ${gwt.version}"
             linkoffline="https://docs.oracle.com/en/java/javase/11/docs/api/ validation-package-list">
      <!-- suppress errors that don't break the output, we should refine this to just suppress things we haven't fixed yet -->
      <arg value="-Xdoclint:none" />
      <classpath refid="USER_CLASS_PATH" />
      <sourcepath refid="USER_SOURCE_PATH" />

      <taglet name="com.google.doctool.custom.TipTaglet">
        <path refid="DOC_PATH" />
      </taglet>
      <taglet name="com.google.doctool.custom.IncludeTaglet">
        <path refid="DOC_PATH" />
      </taglet>
      <taglet name="com.google.doctool.custom.ExampleTaglet">
        <path refid="DOC_PATH" />
      </taglet>
    </javadoc>
  </target>

  <target name="emul-doc" unless="isJava8">
    <outofdate>
      <sourcefiles>
        <fileset dir="${gwt.root}/user/super/com/google/gwt/emul">
          <include name="**/*.java" />
        </fileset>
      </sourcefiles>
      <targetfiles>
        <pathelement path="${project.build}/emul-ezt/fragment.html" />
      </targetfiles>
      <sequential>
        <echo>Building JRE emulation summary</echo>
        <java classpathref="DOC_PATH" classname="com.google.doctool.custom.FindPackages" fork="yes" failonerror="true">
          <arg value="${gwt.root}" />
        </java>
        <property file="${gwt.root}/build/out/packages.properties" />
        <javadoc classpathref="USER_CLASS_PATH" failonerror="true"
                 sourcepath="${gwt.root}/user/super/com/google/gwt/emul:${gwt.root}/dev/core/super/com/google/gwt/dev/jjs/intrinsic"
                 encoding="UTF-8"
                 access="public"
                 source="${javac.release}"
                 packagenames="${JAVA_PKGS}"
                 docletpath="${project.build}/../build_tools/doctool/bin"
                 doclet="com.google.doctool.custom.JavaEmulSummaryDoclet">
          <arg value="-outfile" />
          <arg value="${project.build}/emul-ezt/fragment.html" />
        </javadoc>
      </sequential>
    </outofdate>
  </target>

  <target name="build" depends="javadoc, emul-doc" />
</project><|MERGE_RESOLUTION|>--- conflicted
+++ resolved
@@ -97,10 +97,7 @@
     <property file="${gwt.root}/build/out/packages.properties" />
     <javadoc classpathref="DOC_PATH" failonerror="true" maxmemory="1g"
              destdir="${project.build}/javadoc"
-<<<<<<< HEAD
-=======
              source="${javac.release}"
->>>>>>> 88bc805b
              encoding="UTF-8"
              access="package"
              packagenames="${USER_PKGS}"
