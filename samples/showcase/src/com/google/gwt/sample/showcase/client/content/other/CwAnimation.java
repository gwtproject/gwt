--- conflicted
+++ resolved
@@ -274,10 +274,7 @@
 
     // Add start button
     startButton = new Button(constants.cwAnimationStart());
-<<<<<<< HEAD
-=======
     startButton.addStyleName("sc-FixedWidthButton");
->>>>>>> 19bec457
     startButton.addClickHandler(new ClickHandler() {
       public void onClick(ClickEvent event) {
         animation.run(2000);
@@ -287,10 +284,7 @@
 
     // Add cancel button
     cancelButton = new Button(constants.cwAnimationCancel());
-<<<<<<< HEAD
-=======
     cancelButton.addStyleName("sc-FixedWidthButton");
->>>>>>> 19bec457
     cancelButton.addClickHandler(new ClickHandler() {
       public void onClick(ClickEvent event) {
         animation.cancel();
