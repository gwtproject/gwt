--- conflicted
+++ resolved
@@ -147,19 +147,7 @@
   <target name="compile-jakarta" description="Compile all class files for jakarta servlets"
           unless="compile.complete">
     <sequential>
-<<<<<<< HEAD
       <copy todir="${project.build}/jakarta-src" encoding="${javac.encoding}">
-=======
-      <copy todir="${project.build}/jakarta-src">
->>>>>>> 40fb94c1
-        <fileset dir="src" />
-        <filterchain>
-          <tokenfilter>
-            <replacestring from="javax.servlet" to="jakarta.servlet"/>
-          </tokenfilter>
-        </filterchain>
-      </copy>
-<<<<<<< HEAD
       <move todir="${project.build}/jakarta-src/com/google/gwt/core/server/jakarta">
         <filelist dir="${project.build}/jakarta-src/com/google/gwt/core/server">
           <file name="GwtServletBase.java"/>
@@ -278,9 +266,6 @@
       <replace dir="${project.build}/jakarta-src" token="com.google.gwt.user.server.rpc.XsrfProtect" value="com.google.gwt.user.server.rpc.jakarta.XsrfProtect"/>
       <replace dir="${project.build}/jakarta-src" token="com.google.web.bindery.requestfactory.server.Logging" value="com.google.web.bindery.requestfactory.server.jakarta.Logging"/>
       <replace dir="${project.build}/jakarta-src" token="com.google.web.bindery.requestfactory.server.SimpleRequestProcessor" value="com.google.web.bindery.requestfactory.server.jakarta.SimpleRequestProcessor"/>
-
-=======
->>>>>>> 40fb94c1
       <gwt.javac
               srcdir="${project.build}/jakarta-src"
               destdir="${javac.out}-jakarta"
