--- conflicted
+++ resolved
@@ -147,7 +147,6 @@
   <target name="compile-jakarta" description="Compile all class files for jakarta servlets"
           unless="compile.complete">
     <sequential>
-<<<<<<< HEAD
       <!-- Start by copying all sources as-is to a new directory - Note that despite the name, there will be a small bit of servlet-specific code left in here, mostly for the junit runner which will not be updated at this time. -->
       <copy todir="${project.build}/no-servlet-src" encoding="${javac.encoding}">
         <!-- Exclude files for builds or examples -->
@@ -158,10 +157,6 @@
         <filelist dir="${project.build}/no-servlet-src/com/google/gwt/core/server">
           <file name="GwtServletBase.java"/>
         </filelist>
-=======
-      <copy todir="${project.build}/jakarta-src" encoding="${javac.encoding}">
-        <fileset dir="src" />
->>>>>>> 784ad49f
         <filterchain>
           <tokenfilter>
             <replacestring from="javax.servlet" to="jakarta.servlet"/>
@@ -169,7 +164,6 @@
             <replaceregex pattern="^/\*\*" replace="import com.google.gwt.core.server.ServerGwtBridge;${line.separator}${line.separator}/**" />
           </tokenfilter>
         </filterchain>
-<<<<<<< HEAD
       </move>
       <!-- Relocate specific classes that directly or indirectly use the servlet api, rewriting imports and packages as needed -->
       <move file="${project.build}/no-servlet-src/com/google/gwt/logging/server/RemoteLoggingServiceImpl.java" todir="${project.build}/jakarta-src/com/google/gwt/logging/server/jakarta">
@@ -200,81 +194,11 @@
           <file name="SerializationPolicyClient.java"/>
           <file name="XsrfProtectedServiceServlet.java"/>
           <file name="XsrfTokenServiceServlet.java"/>
-=======
-      </copy>
-      <move todir="${project.build}/jakarta-src/com/google/gwt/core/server/jakarta">
-        <filelist dir="${project.build}/jakarta-src/com/google/gwt/core/server">
-          <file name="GwtServletBase.java"/>
-          <file name="ServerGwtBridge.java"/>
-          <file name="LocalizableInstantiator.java"/>
-          <file name="ObjectNew.java"/>
-        </filelist>
-        <filterchain>
-          <tokenfilter>
-            <replacestring from="package com.google.gwt.core.server" to="package com.google.gwt.core.server.jakarta"/>
-          </tokenfilter>
-        </filterchain>
-      </move>
-      <move todir="${project.build}/jakarta-src/com/google/gwt/logging/server/jakarta">
-        <filelist dir="${project.build}/jakarta-src/com/google/gwt/logging/server">
-          <file name="InvalidJsonLogRecordFormatException.java"/>
-          <file name="JsonLogRecordServerUtil.java"/>
-          <file name="RemoteLoggingServiceImpl.java"/>
-          <file name="RemoteLoggingServiceUtil.java"/>
-        </filelist>
-        <filterchain>
-          <tokenfilter>
-            <replacestring from="package com.google.gwt.logging.server" to="package com.google.gwt.logging.server.jakarta"/>
-            <replacestring from="com.google.gwt.user.server.rpc.RemoteServiceServlet" to="com.google.gwt.user.server.rpc.jakarta.RemoteServiceServlet"/>
-            <replacestring from="com.google.gwt.logging.server.RemoteLoggingServiceUtil.RemoteLoggingException" to="com.google.gwt.logging.server.jakarta.RemoteLoggingServiceUtil.RemoteLoggingException"/>
-          </tokenfilter>
-        </filterchain>
-      </move>
-      <copy file="${project.build}/jakarta-src/com/google/gwt/logging/server/package-info.java" tofile="${project.build}/jakarta-src/com/google/gwt/logging/server/jakarta/package-info.java">
-        <filterchain>
-          <tokenfilter>
-            <replacestring from="com.google.gwt.logging.server" to="com.google.gwt.logging.server.jakarta"/>
-          </tokenfilter>
-        </filterchain>
-      </copy>
-      <move file="${project.build}/jakarta-src/com/google/gwt/user/server/Util.java" tofile="${project.build}/jakarta-src/com/google/gwt/user/server/jakarta/Util.java">
-        <filterchain>
-          <tokenfilter>
-            <replacestring from="com.google.gwt.user.server" to="com.google.gwt.user.server.jakarta"/>
-          </tokenfilter>
-        </filterchain>
-      </move>
-      <copy file="${project.build}/jakarta-src/com/google/gwt/user/server/package-info.java" tofile="${project.build}/jakarta-src/com/google/gwt/user/server/jakarta/package-info.java">
-        <filterchain>
-          <tokenfilter>
-            <replacestring from="com.google.gwt.user.server" to="com.google.gwt.user.server.jakarta"/>
-          </tokenfilter>
-        </filterchain>
-      </copy>
-      <move todir="${project.build}/jakarta-src/com/google/gwt/user/server/rpc/jakarta">
-        <filelist dir="${project.build}/jakarta-src/com/google/gwt/user/server/rpc">
-          <file name="AbstractRemoteServiceServlet.java"/>
-          <file name="AbstractXsrfProtectedServiceServlet.java"/>
-          <file name="NoXsrfProtect.java"/>
-          <file name="RemoteServiceServlet.java"/>
-          <file name="RPCRequest.java"/>
-          <file name="RPCServletUtils.java"/>
-          <file name="RPC.java"/>
-          <file name="SerializationPolicy.java"/>
-          <file name="SerializationPolicyClient.java"/>
-          <file name="SerializationPolicyLoader.java"/>
-          <file name="SerializationPolicyProvider.java"/>
-          <file name="UnexpectedException.java"/>
-          <file name="XsrfProtectedServiceServlet.java"/>
-          <file name="XsrfTokenServiceServlet.java"/>
-          <file name="XsrfProtect.java"/>
->>>>>>> 784ad49f
         </filelist>
         <filterchain>
           <tokenfilter>
             <replacestring from="package com.google.gwt.user.server.rpc" to="package com.google.gwt.user.server.rpc.jakarta"/>
             <replacestring from="com.google.gwt.user.server.Util" to="com.google.gwt.user.server.jakarta.Util"/>
-<<<<<<< HEAD
             <replacestring from="javax.servlet" to="jakarta.servlet"/>
           </tokenfilter>
         </filterchain>
@@ -317,55 +241,6 @@
       <replace file="${project.build}/jakarta-src/com/google/web/bindery/requestfactory/server/jakarta/RequestFactoryServlet.java" token="${line.separator}/**" value="import com.google.web.bindery.requestfactory.server.*;${line.separator}${line.separator}/**"/>
 
       <!-- Compile a specific gwt-user jar just for jakarta -->
-=======
-          </tokenfilter>
-        </filterchain>
-      </move>
-      <copy file="${project.build}/jakarta-src/com/google/gwt/user/server/rpc/package-info.java" tofile="${project.build}/jakarta-src/com/google/gwt/user/server/rpc/jakarta/package-info.java">
-        <filterchain>
-          <tokenfilter>
-            <replacestring from="com.google.gwt.user.server.rpc" to="com.google.gwt.user.server.rpc.jakarta"/>
-          </tokenfilter>
-        </filterchain>
-      </copy>
-      <move todir="${project.build}/jakarta-src/com/google/web/bindery/requestfactory/server/jakarta">
-        <filelist dir="${project.build}/jakarta-src/com/google/web/bindery/requestfactory/server">
-          <file name="DeadEntityException.java"/>
-          <file name="DefaultExceptionHandler.java"/>
-          <file name="ExceptionHandler.java"/>
-          <file name="FindServiceLayer.java"/>
-          <file name="LocatorServiceLayer.java"/>
-          <file name="Logging.java"/>
-          <file name="package-info.java"/>
-          <file name="Pair.java"/>
-          <file name="ReflectiveServiceLayer.java"/>
-          <file name="RequestFactoryJarExtractor.java"/>
-          <file name="RequestFactoryServlet.java"/>
-          <file name="ReportableException.java"/>
-          <file name="RequestState.java"/>
-          <file name="Resolver.java"/>
-          <file name="ResolverServiceLayer.java"/>
-          <file name="ServiceLayerCache.java"/>
-          <file name="ServiceLayerDecorator.java"/>
-          <file name="ServiceLayer.java"/>
-          <file name="SimpleRequestProcessor.java"/>
-          <file name="UnexpectedException.java"/>
-        </filelist>
-        <filterchain>
-          <tokenfilter>
-            <replacestring from="package com.google.web.bindery.requestfactory.server" to="package com.google.web.bindery.requestfactory.server.jakarta"/>
-            <replacestring from="com.google.gwt.user.server.rpc.RPCServletUtils" to="com.google.gwt.user.server.rpc.jakarta.RPCServletUtils"/>
-            <replacestring from="com.google.gwt.logging.server.RemoteLoggingServiceUtil" to="com.google.gwt.logging.server.jakarta.RemoteLoggingServiceUtil"/>
-          </tokenfilter>
-        </filterchain>
-      </move>
-      <replace dir="${project.build}/jakarta-src" token="com.google.gwt.core.server.ServerGwtBridge" value="com.google.gwt.core.server.jakarta.ServerGwtBridge"/>
-      <replace dir="${project.build}/jakarta-src" token="com.google.gwt.user.server.rpc.RPC;" value="com.google.gwt.user.server.rpc.jakarta.RPC;"/>
-      <replace dir="${project.build}/jakarta-src" token="com.google.gwt.user.server.rpc.SerializationPolicy" value="com.google.gwt.user.server.rpc.jakarta.SerializationPolicy"/>
-      <replace dir="${project.build}/jakarta-src" token="com.google.gwt.user.server.rpc.XsrfProtect" value="com.google.gwt.user.server.rpc.jakarta.XsrfProtect"/>
-      <replace dir="${project.build}/jakarta-src" token="com.google.web.bindery.requestfactory.server.Logging" value="com.google.web.bindery.requestfactory.server.jakarta.Logging"/>
-      <replace dir="${project.build}/jakarta-src" token="com.google.web.bindery.requestfactory.server.SimpleRequestProcessor" value="com.google.web.bindery.requestfactory.server.jakarta.SimpleRequestProcessor"/>
->>>>>>> 784ad49f
       <gwt.javac
               srcdir="${project.build}/jakarta-src"
               destdir="${javac.out}-jakarta"
