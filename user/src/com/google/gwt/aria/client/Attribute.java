--- conflicted
+++ resolved
@@ -112,19 +112,6 @@
     element.setAttribute(name, defaultValue);
   }
 
-<<<<<<< HEAD
-  protected abstract String getSingleValue(T value);
-
-  private String getAriaValue(T... value) {
-    if (value.length == 1) {
-      return getSingleValue(value[0]);
-    } else {
-      StringBuffer buf = new StringBuffer();
-      for (T item : value) {
-        buf.append(getSingleValue(item)).append(" ");
-      }
-      return buf.toString().trim();
-=======
   /**
    * Gets the string representation of {@code value} to be set as an attribute value
    * to an HTML element.
@@ -138,7 +125,6 @@
     StringBuffer buf = new StringBuffer();
     for (T item : value) {
       buf.append(getSingleValue(item)).append(" ");
->>>>>>> c6715ffa
     }
     return buf.toString().trim();
   }
