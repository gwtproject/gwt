/*
 * Copyright 2012 Google Inc.
 *
 * Licensed under the Apache License, Version 2.0 (the "License"); you may not use this file except
 * in compliance with the License. You may obtain a copy of the License at
 *
 * http://www.apache.org/licenses/LICENSE-2.0
 *
 * Unless required by applicable law or agreed to in writing, software distributed under the License
 * is distributed on an "AS IS" BASIS, WITHOUT WARRANTIES OR CONDITIONS OF ANY KIND, either express
 * or implied. See the License for the specific language governing permissions and limitations under
 * the License.
 */

package com.google.gwt.aria.client;
/////////////////////////////////////////////////////////
// This is auto-generated code.  Do not manually edit! //
/////////////////////////////////////////////////////////

import com.google.gwt.dom.client.Element;

/**
 * A type that represents the <a href="http://www.w3.org/TR/wai-aria/roles#button">button</a>
 * role in the ARIA specification.
 *
 * @see Role
 * @see Roles
 */
public interface ButtonRole extends CommandRole {
  /**
   * Returns the value of the
   * <a href="http://www.w3.org/TR/wai-aria/states_and_properties#aria-expanded">
   * aria-expanded</a> attribute for the {@code element} or "" if no
   * such attribute is present.
   */
  String getAriaExpandedState(Element element);

  /**
   * Returns the value of the
   * <a href="http://www.w3.org/TR/wai-aria/states_and_properties#aria-pressed">
   * aria-pressed</a> attribute for the {@code element} or "" if no
   * such attribute is present.
   */
  String getAriaPressedState(Element element);

  /**
   * Removes the
   * <a href="http://www.w3.org/TR/wai-aria/states_and_properties#aria-expanded">
   * aria-expanded</a> attribute from the {@code element}.
   */
  void removeAriaExpandedState(Element element);

  /**
   * Removes the
   * <a href="http://www.w3.org/TR/wai-aria/states_and_properties#aria-pressed">
   * aria-pressed</a> attribute from the {@code element}.
   */
  void removeAriaPressedState(Element element);

<<<<<<< HEAD
  void setAriaExpandedState(Element element, ExpandedValue value);

=======
  /**
   * Sets the
   * <a href="http://www.w3.org/TR/wai-aria/states_and_properties#aria-expanded">
   * aria-expanded</a> attribute for the {@code element} to the given {@code value}.
   */
  void setAriaExpandedState(Element element, ExpandedValue value);

  /**
   * Sets the
   * <a href="http://www.w3.org/TR/wai-aria/states_and_properties#aria-pressed">
   * aria-pressed</a> attribute for the {@code element} to the given {@code value}.
   */
>>>>>>> c6715ffa
  void setAriaPressedState(Element element, PressedValue value);
}<|MERGE_RESOLUTION|>--- conflicted
+++ resolved
@@ -57,10 +57,6 @@
    */
   void removeAriaPressedState(Element element);
 
-<<<<<<< HEAD
-  void setAriaExpandedState(Element element, ExpandedValue value);
-
-=======
   /**
    * Sets the
    * <a href="http://www.w3.org/TR/wai-aria/states_and_properties#aria-expanded">
@@ -73,6 +69,5 @@
    * <a href="http://www.w3.org/TR/wai-aria/states_and_properties#aria-pressed">
    * aria-pressed</a> attribute for the {@code element} to the given {@code value}.
    */
->>>>>>> c6715ffa
   void setAriaPressedState(Element element, PressedValue value);
 }