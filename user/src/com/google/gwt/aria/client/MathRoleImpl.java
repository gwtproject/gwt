--- conflicted
+++ resolved
@@ -38,153 +38,7 @@
   }
 
   @Override
-<<<<<<< HEAD
-  public void removeAriaFlowtoProperty(Element element) {
-    Property.FLOWTO.remove(element);
-  }
-
-  @Override
-  public void removeAriaGrabbedState(Element element) {
-    State.GRABBED.remove(element);
-  }
-
-  @Override
-  public void removeAriaHaspopupProperty(Element element) {
-    Property.HASPOPUP.remove(element);
-  }
-
-  @Override
-  public void removeAriaHiddenState(Element element) {
-    State.HIDDEN.remove(element);
-  }
-
-  @Override
-  public void removeAriaInvalidState(Element element) {
-    State.INVALID.remove(element);
-  }
-
-  @Override
-  public void removeAriaLabelledbyProperty(Element element) {
-    Property.LABELLEDBY.remove(element);
-  }
-
-  @Override
-  public void removeAriaLabelProperty(Element element) {
-    Property.LABEL.remove(element);
-  }
-
-  @Override
-  public void removeAriaLiveProperty(Element element) {
-    Property.LIVE.remove(element);
-  }
-
-  @Override
-  public void removeAriaOwnsProperty(Element element) {
-    Property.OWNS.remove(element);
-  }
-
-  @Override
-  public void removeAriaRelevantProperty(Element element) {
-    Property.RELEVANT.remove(element);
-  }
-
-  @Override
-  public void removeTabindexExtraAttribute(Element element) {
-    ExtraAttribute.TABINDEX.remove(element);
-  }
-
-  @Override
-  public void setAriaAtomicProperty(Element element, boolean value) {
-    Property.ATOMIC.set(element, value);
-  }
-
-  @Override
-  public void setAriaBusyState(Element element, boolean value) {
-    State.BUSY.set(element, value);
-  }
-
-  @Override
-  public void setAriaControlsProperty(Element element, IdReference... value) {
-    Property.CONTROLS.set(element, value);
-  }
-
-  @Override
-  public void setAriaDescribedbyProperty(Element element, IdReference... value) {
-    Property.DESCRIBEDBY.set(element, value);
-  }
-
-  @Override
-  public void setAriaDisabledState(Element element, boolean value) {
-    State.DISABLED.set(element, value);
-  }
-
-  @Override
-  public void setAriaDropeffectProperty(Element element, DropeffectValue... value) {
-    Property.DROPEFFECT.set(element, value);
-  }
-
-  @Override
   public void setAriaExpandedState(Element element, ExpandedValue value) {
     State.EXPANDED.set(element, value);
   }
-
-  @Override
-  public void setAriaFlowtoProperty(Element element, IdReference... value) {
-    Property.FLOWTO.set(element, value);
-  }
-
-  @Override
-  public void setAriaGrabbedState(Element element, GrabbedValue value) {
-    State.GRABBED.set(element, value);
-  }
-
-  @Override
-  public void setAriaHaspopupProperty(Element element, boolean value) {
-    Property.HASPOPUP.set(element, value);
-  }
-
-  @Override
-  public void setAriaHiddenState(Element element, boolean value) {
-    State.HIDDEN.set(element, value);
-  }
-
-  @Override
-  public void setAriaInvalidState(Element element, InvalidValue value) {
-    State.INVALID.set(element, value);
-  }
-
-  @Override
-  public void setAriaLabelledbyProperty(Element element, IdReference... value) {
-    Property.LABELLEDBY.set(element, value);
-  }
-
-  @Override
-  public void setAriaLabelProperty(Element element, String value) {
-    Property.LABEL.set(element, value);
-  }
-
-  @Override
-  public void setAriaLiveProperty(Element element, LiveValue value) {
-    Property.LIVE.set(element, value);
-  }
-
-  @Override
-  public void setAriaOwnsProperty(Element element, IdReference... value) {
-    Property.OWNS.set(element, value);
-  }
-
-  @Override
-  public void setAriaRelevantProperty(Element element, RelevantValue... value) {
-    Property.RELEVANT.set(element, value);
-  }
-
-  @Override
-  public void setTabindexExtraAttribute(Element element, int value) {
-    ExtraAttribute.TABINDEX.set(element, value);
-  }
-=======
-  public void setAriaExpandedState(Element element, ExpandedValue value) {
-    State.EXPANDED.set(element, value);
-  }
->>>>>>> c6715ffa
 }