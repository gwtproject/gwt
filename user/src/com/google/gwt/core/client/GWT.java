/*
 * Copyright 2008 Google Inc.
 * 
 * Licensed under the Apache License, Version 2.0 (the "License"); you may not
 * use this file except in compliance with the License. You may obtain a copy of
 * the License at
 * 
 * http://www.apache.org/licenses/LICENSE-2.0
 * 
 * Unless required by applicable law or agreed to in writing, software
 * distributed under the License is distributed on an "AS IS" BASIS, WITHOUT
 * WARRANTIES OR CONDITIONS OF ANY KIND, either express or implied. See the
 * License for the specific language governing permissions and limitations under
 * the License.
 */
package com.google.gwt.core.client;

import com.google.gwt.core.client.impl.Impl;

/**
 * Supports core functionality that in some cases requires direct support from
 * the compiler and runtime systems such as runtime type information and
 * deferred binding.
 */
public final class GWT {
  /**
   * This interface is used to catch exceptions at the "top level" just before
   * they escape to the browser. This is used in places where the browser calls
   * into user code such as event callbacks, timers, and RPC.
   * 
   * In hosted mode, the default handler prints a stack trace to the log window.
   * In web mode, the default handler is null and thus exceptions are allowed to
   * escape, which provides an opportunity to use a JavaScript debugger.
   */
  public interface UncaughtExceptionHandler {
    void onUncaughtException(Throwable e);
  }

  /**
   * An {@link UncaughtExceptionHandler} that logs errors to
   * {@link GWT#log(String, Throwable)}. This is the default exception handler
   * in hosted mode. In web mode, the default exception handler is
   * <code>null</code>.
   */
  private static final class DefaultUncaughtExceptionHandler implements
      UncaughtExceptionHandler {
    public void onUncaughtException(Throwable e) {
      log("Uncaught exception escaped", e);
    }
  }

  /**
   * This constant is used by {@link #getPermutationStrongName} when running in
   * hosted mode.
   */
  public static final String HOSTED_MODE_PERMUTATION_STRONG_NAME = "HostedMode";

  /**
   * Always <code>null</code> in web mode; in hosted mode provides the
   * implementation for certain methods.
   */
  private static GWTBridge sGWTBridge = null;

  /**
   * Defaults to <code>null</code> in web mode and an instance of
   * {@link DefaultUncaughtExceptionHandler} in hosted mode.
   */
  private static UncaughtExceptionHandler sUncaughtExceptionHandler = null;

  /**
   * Instantiates a class via deferred binding.
   * 
   * <p>
   * The argument to {@link #create(Class)}&#160;<i>must</i> be a class
   * literal because the web mode compiler must be able to statically determine
   * the requested type at compile-time. This can be tricky because using a
   * {@link Class} variable may appear to work correctly in hosted mode.
   * </p>
   * 
   * @param classLiteral a class literal specifying the base class to be
   *          instantiated
   * @return the new instance, which must be typecast to the requested class.
   */
  @SuppressWarnings("unused")
  public static <T> T create(Class<?> classLiteral) {
    if (sGWTBridge == null) {
      /*
       * In web mode, the compiler directly replaces calls to this method with a
       * new Object() type expression of the correct rebound type.
       */
      throw new UnsupportedOperationException(
          "ERROR: GWT.create() is only usable in client code!  It cannot be called, "
              + "for example, from server code.  If you are running a unit test, "
              + "check that your test case extends GWTTestCase and that GWT.create() "
              + "is not called from within an initializer or constructor.");
    } else {
      return sGWTBridge.<T> create(classLiteral);
    }
  }

  /**
   * Gets the URL prefix of the hosting page, useful for prepending to relative
   * paths of resources which may be relative to the host page. Typically, you
   * should use {@link #getModuleBaseURL()} unless you have a specific reason to
   * load a resource relative to the host page.
   * 
   * @return if non-empty, the base URL is guaranteed to end with a slash
   */
  public static String getHostPageBaseURL() {
    return Impl.getHostPageBaseURL();
  }

  /**
   * Gets the URL prefix of the module which should be prepended to URLs that
   * are intended to be module-relative, such as RPC entry points and files in
   * the module's public path.
   * 
   * @return if non-empty, the base URL is guaranteed to end with a slash
   */
  public static String getModuleBaseURL() {
    return Impl.getModuleBaseURL();
  }

  /**
   * Gets the name of the running module.
   */
  public static String getModuleName() {
    return Impl.getModuleName();
  }

  /**
<<<<<<< HEAD
   * Returns the permutation's strong name. This can be used to distinguish
   * between different permutations of the same module. In hosted mode, this
   * method will return {@value #HOSTED_MODE_PERMUTATION_ID}.
   */
  public static String getPermutationStrongName() {
    if (GWT.isScript()) {
      return Impl.getPermutationStrongName();
    } else {
      return HOSTED_MODE_PERMUTATION_STRONG_NAME;
    }
  }

  /**
   * @deprecated Use {@link Object#getClass()}, {@link Class#getName()}.
=======
   * @deprecated Use {@link Object#getClass()}, {@link Class#getName()}
>>>>>>> 19bec457
   */
  @Deprecated
  public static String getTypeName(Object o) {
    return (o == null) ? null : o.getClass().getName();
  }

  /**
   * Returns the currently active uncaughtExceptionHandler. "Top level" methods
   * that dispatch events from the browser into user code must call this method
   * on entry to get the active handler. If the active handler is null, the
   * entry point must allow exceptions to escape into the browser. If the
   * handler is non-null, exceptions must be caught and routed to the handler.
   * See the source code for <code>DOM.dispatchEvent()</code> for an example
   * of how to handle this correctly.
   * 
   * @return the currently active handler, or null if no handler is active.
   */
  public static UncaughtExceptionHandler getUncaughtExceptionHandler() {
    return sUncaughtExceptionHandler;
  }

  public static String getVersion() {
    if (sGWTBridge == null) {
      return getVersion0();
    } else {
      return sGWTBridge.getVersion();
    }
  }

  /**
   * Returns <code>true</code> when running inside the normal GWT environment,
   * either in hosted mode or web mode. Returns <code>false</code> if this
   * code is running in a plain JVM. This might happen when running shared code
   * on the server, or during the bootstrap sequence of a GWTTestCase test.
   */
  public static boolean isClient() {
    // Replaced with "true" by GWT compiler.
    return sGWTBridge != null && sGWTBridge.isClient();
  }

  /**
   * Determines whether or not the running program is script or bytecode.
   */
  public static boolean isScript() {
    // Replaced with "true" by GWT compiler.
    return false;
  }

  /**
   * Logs a message to the development shell logger in hosted mode. Calls are
   * optimized out in web mode.
   */
  @SuppressWarnings("unused")
  public static void log(String message, Throwable e) {
    if (sGWTBridge != null) {
      sGWTBridge.log(message, e);
    }
  }

  /**
<<<<<<< HEAD
   * Run the specified callback once the necessary code for it has been loaded.
   */
  public static void runAsync(RunAsyncCallback callback) {
    /*
     * By default, just call the callback. This allows using
     * <code>runAsync</code> in code that might or might not run in a web
     * browser.
     */
    UncaughtExceptionHandler handler = sUncaughtExceptionHandler;
    if (handler == null) {
      callback.onSuccess();
    } else {
      try {
        callback.onSuccess();
      } catch (Throwable e) {
        handler.onUncaughtException(e);
      }
    }
  }

  /**
=======
>>>>>>> 19bec457
   * Sets a custom uncaught exception handler. See
   * {@link #getUncaughtExceptionHandler()} for details.
   * 
   * @param handler the handler that should be called when an exception is about
   *          to escape to the browser, or <code>null</code> to clear the
   *          handler and allow exceptions to escape.
   */
  public static void setUncaughtExceptionHandler(
      UncaughtExceptionHandler handler) {
    sUncaughtExceptionHandler = handler;
  }

  /**
   * Called via reflection in hosted mode; do not ever call this method in web
   * mode.
   */
  static void setBridge(GWTBridge bridge) {
    sGWTBridge = bridge;
    if (bridge != null) {
      setUncaughtExceptionHandler(new DefaultUncaughtExceptionHandler());
    }
  }

  private static native String getVersion0() /*-{
    return $gwt_version;
  }-*/;
}<|MERGE_RESOLUTION|>--- conflicted
+++ resolved
@@ -129,7 +129,6 @@
   }
 
   /**
-<<<<<<< HEAD
    * Returns the permutation's strong name. This can be used to distinguish
    * between different permutations of the same module. In hosted mode, this
    * method will return {@value #HOSTED_MODE_PERMUTATION_ID}.
@@ -143,10 +142,7 @@
   }
 
   /**
-   * @deprecated Use {@link Object#getClass()}, {@link Class#getName()}.
-=======
    * @deprecated Use {@link Object#getClass()}, {@link Class#getName()}
->>>>>>> 19bec457
    */
   @Deprecated
   public static String getTypeName(Object o) {
@@ -207,7 +203,6 @@
   }
 
   /**
-<<<<<<< HEAD
    * Run the specified callback once the necessary code for it has been loaded.
    */
   public static void runAsync(RunAsyncCallback callback) {
@@ -229,8 +224,6 @@
   }
 
   /**
-=======
->>>>>>> 19bec457
    * Sets a custom uncaught exception handler. See
    * {@link #getUncaughtExceptionHandler()} for details.
    * 
