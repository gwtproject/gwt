/*
 * Copyright 2008 Google Inc.
 *
 * Licensed under the Apache License, Version 2.0 (the "License"); you may not
 * use this file except in compliance with the License. You may obtain a copy of
 * the License at
 *
 * http://www.apache.org/licenses/LICENSE-2.0
 *
 * Unless required by applicable law or agreed to in writing, software
 * distributed under the License is distributed on an "AS IS" BASIS, WITHOUT
 * WARRANTIES OR CONDITIONS OF ANY KIND, either express or implied. See the
 * License for the specific language governing permissions and limitations under
 * the License.
 */
package com.google.gwt.resources.rg;

import com.google.gwt.core.ext.BadPropertyValueException;
import com.google.gwt.core.ext.ConfigurationProperty;
import com.google.gwt.core.ext.Generator;
import com.google.gwt.core.ext.TreeLogger;
import com.google.gwt.core.ext.UnableToCompleteException;
import com.google.gwt.core.ext.typeinfo.JClassType;
import com.google.gwt.core.ext.typeinfo.JMethod;
import com.google.gwt.core.ext.typeinfo.JType;
import com.google.gwt.core.ext.typeinfo.TypeOracle;
import com.google.gwt.dev.util.Util;
import com.google.gwt.resources.client.TextResource;
import com.google.gwt.resources.client.impl.ExternalTextResourcePrototype;
import com.google.gwt.resources.ext.AbstractResourceGenerator;
import com.google.gwt.resources.ext.ClientBundleFields;
import com.google.gwt.resources.ext.ClientBundleRequirements;
import com.google.gwt.resources.ext.ResourceContext;
import com.google.gwt.resources.ext.ResourceGeneratorUtil;
import com.google.gwt.resources.ext.SupportsGeneratorResultCaching;
import com.google.gwt.safehtml.shared.UriUtils;
import com.google.gwt.thirdparty.guava.common.hash.Hashing;
import com.google.gwt.user.rebind.SourceWriter;
import com.google.gwt.user.rebind.StringSourceWriter;

import java.net.URL;
import java.nio.charset.StandardCharsets;
import java.util.HashMap;
import java.util.Map;

import static java.nio.charset.StandardCharsets.UTF_8;

/**
 * Adds {@link ExternalTextResourcePrototype} objects to the bundle.
 */
public final class ExternalTextResourceGenerator extends
    AbstractResourceGenerator implements SupportsGeneratorResultCaching {
  /**
   * The name of a deferred binding property that determines whether or not this
   * generator will use JSONP to fetch the files.
   */
  static final String USE_JSONP = "ExternalTextResource.useJsonp";

  // This string must stay in sync with the values in JsonpRequest.java
  static final String JSONP_CALLBACK_PREFIX = "__gwt_jsonp__.P";

  private StringBuilder data;
  private boolean first;
  private String urlExpression;
  private Map<String, Integer> hashes;
  private Map<String, Integer> offsets;
  private int currentIndex;

  private String hash;

  private String externalTextUrlIdent;

  private String externalTextCacheIdent;

  @Override
  public String createAssignment(TreeLogger logger, ResourceContext context,
      JMethod method) throws UnableToCompleteException {
    String name = method.getName();

    SourceWriter sw = new StringSourceWriter();
    sw.println("new " + ExternalTextResourcePrototype.class.getName() + "(");
    sw.indent();
    sw.println('"' + name + "\",");
    // These are field names
    sw.println(UriUtils.class.getName() + ".fromTrustedString(" + externalTextUrlIdent + "),");
    sw.println(externalTextCacheIdent + ", ");
    sw.println(offsets.get(method.getName()).toString());
    if (shouldUseJsonp(context, logger)) {
      sw.println(", \"" + getMurmurHashOfData() + "\"");
    }
    sw.outdent();
    sw.print(")");

    return sw.toString();
  }

  @Override
  public void createFields(TreeLogger logger, ResourceContext context,
      ClientBundleFields fields) throws UnableToCompleteException {
    data.append(']');
    StringBuilder wrappedData = new StringBuilder();
    if (shouldUseJsonp(context, logger)) {
      wrappedData.append(JSONP_CALLBACK_PREFIX);
      wrappedData.append(getMurmurHashOfData());
      wrappedData.append(".onSuccess(\n");
      wrappedData.append(data);
      wrappedData.append(")");
    } else {
      wrappedData = data;
    }

    urlExpression = context.deploy(
        context.getClientBundleType().getQualifiedSourceName().replace('.', '_')
            + "_jsonbundle.txt", "text/plain", wrappedData.toString().getBytes(UTF_8), true);

    TypeOracle typeOracle = context.getGeneratorContext().getTypeOracle();
    JClassType stringType = typeOracle.findType(String.class.getName());
    assert stringType != null;

    externalTextUrlIdent = fields.define(stringType, "externalTextUrl",
        urlExpression, true, true);

    JClassType textResourceType = typeOracle.findType(TextResource.class.getName());
    assert textResourceType != null;
    JType textResourceArrayType = typeOracle.getArrayType(textResourceType);

    externalTextCacheIdent = fields.define(textResourceArrayType,
        "externalTextCache", "new " + TextResource.class.getName() + "["
            + currentIndex + "]", true, true);
  }

  @Override
  public void init(TreeLogger logger, ResourceContext context)
      throws UnableToCompleteException {
    data = new StringBuilder("[\n");
    first = true;
    urlExpression = null;
    hashes = new HashMap<String, Integer>();
    offsets = new HashMap<String, Integer>();
    currentIndex = 0;
  }

  @Override
  public void prepare(TreeLogger logger, ResourceContext context,
      ClientBundleRequirements requirements, JMethod method)
      throws UnableToCompleteException {

    URL[] urls = ResourceGeneratorUtil.findResources(logger, context, method);

    if (urls.length != 1) {
      logger.log(TreeLogger.ERROR, "Exactly one resource must be specified",
          null);
      throw new UnableToCompleteException();
    }

    URL resource = urls[0];

    String toWrite = Util.readURLAsString(resource);

    // This de-duplicates strings in the bundle.
    if (!hashes.containsKey(toWrite)) {
      hashes.put(toWrite, currentIndex++);

      if (!first) {
        data.append(",\n");
      } else {
        first = false;
      }

      data.append('"');
      data.append(Generator.escape(toWrite));
      data.append('"');
    }

    // Store the (possibly n:1) mapping of resource function to bundle index.
    offsets.put(method.getName(), hashes.get(toWrite));
  }

<<<<<<< HEAD
  private String getMd5HashOfData() {
    return Util.computeStrongName(data.toString().getBytes(UTF_8));
=======
  private String getMurmurHashOfData() {
    if (hash == null) {
      hash = Hashing.murmur3_128().hashString(data, StandardCharsets.UTF_8).toString();
    }
    return hash;
>>>>>>> 99441519
  }

  private boolean shouldUseJsonp(ResourceContext context, TreeLogger logger) {
    String useJsonpProp = null;
    try {
      ConfigurationProperty prop = context.getGeneratorContext()
        .getPropertyOracle().getConfigurationProperty(USE_JSONP);
      useJsonpProp = prop.getValues().get(0);

      // add this configuration property to our requirements
      context.getRequirements().addConfigurationProperty(USE_JSONP);
    } catch (BadPropertyValueException e) {
      logger.log(TreeLogger.ERROR, "Bad value for " + USE_JSONP, e);
      return false;
    }
    return Boolean.parseBoolean(useJsonpProp);
  }

}<|MERGE_RESOLUTION|>--- conflicted
+++ resolved
@@ -176,16 +176,11 @@
     offsets.put(method.getName(), hashes.get(toWrite));
   }
 
-<<<<<<< HEAD
-  private String getMd5HashOfData() {
-    return Util.computeStrongName(data.toString().getBytes(UTF_8));
-=======
   private String getMurmurHashOfData() {
     if (hash == null) {
       hash = Hashing.murmur3_128().hashString(data, StandardCharsets.UTF_8).toString();
     }
     return hash;
->>>>>>> 99441519
   }
 
   private boolean shouldUseJsonp(ResourceContext context, TreeLogger logger) {
