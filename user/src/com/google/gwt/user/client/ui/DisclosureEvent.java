--- conflicted
+++ resolved
@@ -20,11 +20,7 @@
 /**
  * Event object containing information about {@link DisclosurePanel} changes.
  * 
-<<<<<<< HEAD
- * @deprecated use
-=======
  * @deprecated Use
->>>>>>> 19bec457
  *             {@link com.google.gwt.event.logical.shared.CloseEvent} and
  *             {@link  com.google.gwt.event.logical.shared.OpenEvent} instead
  */
