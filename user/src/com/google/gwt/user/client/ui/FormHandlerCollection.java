/*
 * Copyright 2008 Google Inc.
 * 
 * Licensed under the Apache License, Version 2.0 (the "License"); you may not
 * use this file except in compliance with the License. You may obtain a copy of
 * the License at
 * 
 * http://www.apache.org/licenses/LICENSE-2.0
 * 
 * Unless required by applicable law or agreed to in writing, software
 * distributed under the License is distributed on an "AS IS" BASIS, WITHOUT
 * WARRANTIES OR CONDITIONS OF ANY KIND, either express or implied. See the
 * License for the specific language governing permissions and limitations under
 * the License.
 */
package com.google.gwt.user.client.ui;

import java.util.ArrayList;

/**
 * Helper class for widgets that accept
 * {@link com.google.gwt.user.client.ui.FormHandler FormHandlers}. This subclass
 * of ArrayList assumes that all items added to it will be of type
 * {@link com.google.gwt.user.client.ui.FormHandler}.
 * 
<<<<<<< HEAD
 * @deprecated {@link FormPanel} now handles all handler management internally
=======
 * @deprecated {@link FormPanel} now implements all handler management internally
>>>>>>> 19bec457
 */
@Deprecated
public class FormHandlerCollection extends ArrayList<FormHandler> {

  /**
   * Fires a {@link FormHandler#onSubmitComplete(FormSubmitCompleteEvent)} on
   * all handlers in the collection.
   * 
   * @param sender the object sending the event
   * @param results the results of the form submission
   */
  @Deprecated
  public void fireOnComplete(FormPanel sender, String results) {
    FormSubmitCompleteEvent event = new FormSubmitCompleteEvent(sender, results);
    for (FormHandler handler : this) {
      handler.onSubmitComplete(event);
    }
  }

  /**
   * Fires a {@link FormHandler#onSubmit(FormSubmitEvent)} on all handlers in
   * the collection.
   * 
   * @param sender the object sending the event
   * @return <code>true</code> if the event should be cancelled
   */
  @Deprecated
  public boolean fireOnSubmit(FormPanel sender) {
    FormSubmitEvent event = new FormSubmitEvent(sender);
    for (FormHandler handler : this) {
      handler.onSubmit(event);
    }
    return event.isCancelled();
  }
}<|MERGE_RESOLUTION|>--- conflicted
+++ resolved
@@ -23,11 +23,7 @@
  * of ArrayList assumes that all items added to it will be of type
  * {@link com.google.gwt.user.client.ui.FormHandler}.
  * 
-<<<<<<< HEAD
- * @deprecated {@link FormPanel} now handles all handler management internally
-=======
  * @deprecated {@link FormPanel} now implements all handler management internally
->>>>>>> 19bec457
  */
 @Deprecated
 public class FormHandlerCollection extends ArrayList<FormHandler> {
