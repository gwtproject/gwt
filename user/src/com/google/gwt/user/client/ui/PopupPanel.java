--- conflicted
+++ resolved
@@ -466,14 +466,7 @@
     if (!isShowing()) {
       return;
     }
-<<<<<<< HEAD
-    cleanup();
-
-    // Hide the popup
-    resizeAnimation.setState(false);
-=======
     setState(false, true);
->>>>>>> 19bec457
     CloseEvent.fire(this, this, autoClosed);
   }
 
@@ -537,12 +530,8 @@
   }
 
   /**
-<<<<<<< HEAD
-   * @deprecated use {@link #onPreviewNativeEvent(NativePreviewEvent)} instead
-=======
    * @deprecated Use <code>onPreviewNativeEvent(NativePreviewEvent)</code>
    *             instead
->>>>>>> 19bec457
    */
   @Deprecated
   public boolean onEventPreview(Event event) {
@@ -557,12 +546,8 @@
    * @param modifiers keyboard modifiers, as specified in
    *          {@link com.google.gwt.event.dom.client.KeyCodes}.
    * @return <code>false</code> to suppress the event
-<<<<<<< HEAD
-   * @deprecated use {@link #onPreviewNativeEvent(NativePreviewEvent)} instead
-=======
    * @deprecated Use <code>onPreviewNativeEvent(NativePreviewEvent)</code>
    *             instead
->>>>>>> 19bec457
    */
   @Deprecated
   public boolean onKeyDownPreview(char key, int modifiers) {
@@ -577,12 +562,8 @@
    * @param modifiers keyboard modifiers, as specified in
    *          {@link com.google.gwt.event.dom.client.KeyCodes}.
    * @return <code>false</code> to suppress the event
-<<<<<<< HEAD
-   * @deprecated use {@link #onPreviewNativeEvent(NativePreviewEvent)} instead
-=======
    * @deprecated Use <code>onPreviewNativeEvent(NativePreviewEvent)</code>
    *             instead
->>>>>>> 19bec457
    */
   @Deprecated
   public boolean onKeyPressPreview(char key, int modifiers) {
@@ -597,12 +578,8 @@
    * @param modifiers keyboard modifiers, as specified in
    *          {@link com.google.gwt.event.dom.client.KeyCodes}.
    * @return <code>false</code> to suppress the event
-<<<<<<< HEAD
-   * @deprecated use {@link #onPreviewNativeEvent(NativePreviewEvent)} instead
-=======
    * @deprecated Use <code>onPreviewNativeEvent(NativePreviewEvent)</code>
    *             instead
->>>>>>> 19bec457
    */
   @Deprecated
   public boolean onKeyUpPreview(char key, int modifiers) {
@@ -806,15 +783,6 @@
     if (showing) {
       return;
     }
-<<<<<<< HEAD
-    showing = true;
-    nativePreviewHandlerRegistration = Event.addNativePreviewHandler(new NativePreviewHandler() {
-      public void onPreviewNativeEvent(NativePreviewEvent event) {
-        previewNativeEvent(event);
-      }
-    });
-    resizeAnimation.setState(true);
-=======
     setState(true, true);
   }
 
@@ -835,56 +803,11 @@
         position(target, offsetWidth, offsetHeight);
       }
     });
->>>>>>> 19bec457
-  }
-
-  /**
-   * Normally, the popup is positioned directly below the relative target, with
-   * its left edge aligned with the left edge of the target. Depending on the
-   * width and height of the popup and the distance from the target to the
-   * bottom and right edges of the window, the popup may be displayed directly
-   * above the target, and/or its right edge may be aligned with the right edge
-   * of the target.
-   * 
-   * @param target the target to show the popup below
-   */
-  public final void showRelativeTo(final UIObject target) {
-    // Set the position of the popup right before it is shown.
-    setPopupPositionAndShow(new PositionCallback() {
-      public void setPosition(int offsetWidth, int offsetHeight) {
-        position(target, offsetWidth, offsetHeight);
-      }
-    });
   }
 
   @Override
   protected com.google.gwt.user.client.Element getContainerElement() {
     return impl.getContainerElement(getPopupImplElement());
-<<<<<<< HEAD
-  }
-
-  @Override
-  protected com.google.gwt.user.client.Element getStyleElement() {
-    return impl.getStyleElement(getPopupImplElement());
-  }
-
-  protected void onPreviewNativeEvent(NativePreviewEvent event) {
-    // Cancel the event based on the deprecated onEventPreview() method
-    if (event.isFirstHandler()
-        && !onEventPreview(Event.as(event.getNativeEvent()))) {
-      event.cancel();
-    }
-  }
-
-  @Override
-  protected void onUnload() {
-    // Just to be sure, we perform cleanup when the popup is unloaded (i.e.
-    // removed from the DOM). This is normally taken care of in hide(), but it
-    // can be missed if someone removes the popup directly from the RootPanel.
-    cleanup();
-  }
-
-=======
   }
 
   @Override
@@ -910,7 +833,6 @@
     }
   }
 
->>>>>>> 19bec457
   /**
    * We control size by setting our child widget's size. However, if we don't
    * currently have a child, we record the size the user wanted so that when we
@@ -1156,208 +1078,6 @@
       }
       return;
     }
-<<<<<<< HEAD
-  }-*/;
-
-  private void cleanup() {
-    // Clear the 'showing' flag and make sure that the event preview is cleaned
-    // up.
-    showing = false;
-    if (nativePreviewHandlerRegistration != null) {
-      nativePreviewHandlerRegistration.removeHandler();
-      nativePreviewHandlerRegistration = null;
-    }
-  }
-
-  /**
-   * Does the event target one of the partner elements?
-   * 
-   * @param event the native event
-   * @return true if the event targets a partner
-   */
-  private boolean eventTargetsPartner(NativeEvent event) {
-    if (autoHidePartners == null) {
-      return false;
-    }
-
-    Element target = event.getTarget();
-    for (Element elem : autoHidePartners) {
-      if (elem.isOrHasChild(target)) {
-        return true;
-      }
-    }
-    return false;
-  }
-
-  /**
-   * Does the event target this popup?
-   * 
-   * @param event the native event
-   * @return true if the event targets the popup
-   */
-  private boolean eventTargetsPopup(NativeEvent event) {
-    return getElement().isOrHasChild(event.getTarget());
-  }
-
-  /**
-   * Get the element that {@link PopupImpl} uses. PopupImpl creates an element
-   * that goes inside of the outer element, so all methods in PopupImpl are
-   * relative to the first child of the outer element, not the outer element
-   * itself.
-   * 
-   * @return the Element that {@link PopupImpl} creates and expects
-   */
-  private com.google.gwt.user.client.Element getPopupImplElement() {
-    return DOM.getFirstChild(super.getContainerElement());
-  }
-
-  /**
-   * Positions the popup, called after the offset width and height of the popup
-   * are known.
-   * 
-   * @param relativeObject the ui object to position relative to
-   * @param offsetWidth the drop down's offset width
-   * @param offsetHeight the drop down's offset height
-   */
-  private void position(final UIObject relativeObject, int offsetWidth,
-      int offsetHeight) {
-    // Calculate left position for the popup. The computation for
-    // the left position is bidi-sensitive.
-
-    int textBoxOffsetWidth = relativeObject.getOffsetWidth();
-
-    // Compute the difference between the popup's width and the
-    // textbox's width
-    int offsetWidthDiff = offsetWidth - textBoxOffsetWidth;
-
-    int left;
-
-    if (LocaleInfo.getCurrentLocale().isRTL()) { // RTL case
-
-      int textBoxAbsoluteLeft = relativeObject.getAbsoluteLeft();
-
-      // Right-align the popup. Note that this computation is
-      // valid in the case where offsetWidthDiff is negative.
-      left = textBoxAbsoluteLeft - offsetWidthDiff;
-
-      // If the suggestion popup is not as wide as the text box, always
-      // align to the right edge of the text box. Otherwise, figure out whether
-      // to right-align or left-align the popup.
-      if (offsetWidthDiff > 0) {
-
-        // Make sure scrolling is taken into account, since
-        // box.getAbsoluteLeft() takes scrolling into account.
-        int windowRight = Window.getClientWidth() + Window.getScrollLeft();
-        int windowLeft = Window.getScrollLeft();
-
-        // Compute the left value for the right edge of the textbox
-        int textBoxLeftValForRightEdge = textBoxAbsoluteLeft
-            + textBoxOffsetWidth;
-
-        // Distance from the right edge of the text box to the right edge
-        // of the window
-        int distanceToWindowRight = windowRight - textBoxLeftValForRightEdge;
-
-        // Distance from the right edge of the text box to the left edge of the
-        // window
-        int distanceFromWindowLeft = textBoxLeftValForRightEdge - windowLeft;
-
-        // If there is not enough space for the overflow of the popup's
-        // width to the right of the text box and there IS enough space for the
-        // overflow to the right of the text box, then left-align the popup.
-        // However, if there is not enough space on either side, stick with
-        // right-alignment.
-        if (distanceFromWindowLeft < offsetWidth
-            && distanceToWindowRight >= offsetWidthDiff) {
-          // Align with the left edge of the text box.
-          left = textBoxAbsoluteLeft;
-        }
-      }
-    } else { // LTR case
-
-      // Left-align the popup.
-      left = relativeObject.getAbsoluteLeft();
-
-      // If the suggestion popup is not as wide as the text box, always align to
-      // the left edge of the text box. Otherwise, figure out whether to
-      // left-align or right-align the popup.
-      if (offsetWidthDiff > 0) {
-        // Make sure scrolling is taken into account, since
-        // box.getAbsoluteLeft() takes scrolling into account.
-        int windowRight = Window.getClientWidth() + Window.getScrollLeft();
-        int windowLeft = Window.getScrollLeft();
-
-        // Distance from the left edge of the text box to the right edge
-        // of the window
-        int distanceToWindowRight = windowRight - left;
-
-        // Distance from the left edge of the text box to the left edge of the
-        // window
-        int distanceFromWindowLeft = left - windowLeft;
-
-        // If there is not enough space for the overflow of the popup's
-        // width to the right of hte text box, and there IS enough space for the
-        // overflow to the left of the text box, then right-align the popup.
-        // However, if there is not enough space on either side, then stick with
-        // left-alignment.
-        if (distanceToWindowRight < offsetWidth
-            && distanceFromWindowLeft >= offsetWidthDiff) {
-          // Align with the right edge of the text box.
-          left -= offsetWidthDiff;
-        }
-      }
-    }
-
-    // Calculate top position for the popup
-
-    int top = relativeObject.getAbsoluteTop();
-
-    // Make sure scrolling is taken into account, since
-    // box.getAbsoluteTop() takes scrolling into account.
-    int windowTop = Window.getScrollTop();
-    int windowBottom = Window.getScrollTop() + Window.getClientHeight();
-
-    // Distance from the top edge of the window to the top edge of the
-    // text box
-    int distanceFromWindowTop = top - windowTop;
-
-    // Distance from the bottom edge of the window to the bottom edge of
-    // the text box
-    int distanceToWindowBottom = windowBottom
-        - (top + relativeObject.getOffsetHeight());
-
-    // If there is not enough space for the popup's height below the text
-    // box and there IS enough space for the popup's height above the text
-    // box, then then position the popup above the text box. However, if there
-    // is not enough space on either side, then stick with displaying the
-    // popup below the text box.
-    if (distanceToWindowBottom < offsetHeight
-        && distanceFromWindowTop >= offsetHeight) {
-      top -= offsetHeight;
-    } else {
-      // Position above the text box
-      top += relativeObject.getOffsetHeight();
-    }
-    setPopupPosition(left, top);
-  }
-
-  /**
-   * Preview the {@link NativePreviewEvent}.
-   * 
-   * @param event the {@link NativePreviewEvent}
-   */
-  private void previewNativeEvent(NativePreviewEvent event) {
-    // If the event has been canceled or consumed, ignore it
-    if (event.isCanceled() || (!previewAllNativeEvents && event.isConsumed())) {
-      // We need to ensure that we cancel the event even if its been consumed so
-      // that popups lower on the stack do not auto hide
-      if (modal) {
-        event.cancel();
-      }
-      return;
-    }
-=======
->>>>>>> 19bec457
 
     // Fire the event hook and return if the event is canceled
     onPreviewNativeEvent(event);
@@ -1441,8 +1161,6 @@
       }
     }
   }
-<<<<<<< HEAD
-=======
 
   /**
    * Set the showing state of the popup. If maybeAnimate is true, the animation
@@ -1472,5 +1190,4 @@
       nativePreviewHandlerRegistration = null;
     }
   }
->>>>>>> 19bec457
 }