--- conflicted
+++ resolved
@@ -15,13 +15,8 @@
  */
 package com.google.gwt.validation.client.impl;
 
-<<<<<<< HEAD
-import com.google.gwt.validation.client.Group;
-import com.google.gwt.validation.client.ValidationGroupsMetadata;
-=======
 import com.google.gwt.validation.client.impl.metadata.BeanMetadata;
 import com.google.gwt.validation.client.impl.metadata.ValidationGroupsMetadata;
->>>>>>> c6715ffa
 
 import java.util.Set;
 
@@ -55,10 +50,7 @@
    * perform validation of a bean using the specific group(s).
    * @param context GWT validation context.
    * @param object Object being validated.
-<<<<<<< HEAD
-=======
    * @param propertyName The name of the property being validated.
->>>>>>> c6715ffa
    * @param violations Set of violations to add to.
    * @param groups What group(s) to validate.
    */
@@ -73,13 +65,9 @@
    * Helper method used to first expand the Default group sequence and then 
    * perform validation of a bean using the specific group(s).
    * @param context GWT validation context.
-<<<<<<< HEAD
-   * @param object Object being validated.
-=======
    * @param beanType Class being validated.
    * @param propertyName The name of the property being validated.
    * @param value The value of the property to use.
->>>>>>> c6715ffa
    * @param violations Set of violations to add to.
    * @param groups What group(s) to validate.
    */
