/*
 * Copyright 2010 Google Inc.
 * 
 * Licensed under the Apache License, Version 2.0 (the "License"); you may not
 * use this file except in compliance with the License. You may obtain a copy of
 * the License at
 * 
 * http://www.apache.org/licenses/LICENSE-2.0
 * 
 * Unless required by applicable law or agreed to in writing, software
 * distributed under the License is distributed on an "AS IS" BASIS, WITHOUT
 * WARRANTIES OR CONDITIONS OF ANY KIND, either express or implied. See the
 * License for the specific language governing permissions and limitations under
 * the License.
 */
package org.hibernate.jsr303.tck.tests.constraints.groups;

import com.google.gwt.core.client.GWT;
import com.google.gwt.validation.client.AbstractGwtValidatorFactory;
import com.google.gwt.validation.client.GwtValidation;
import com.google.gwt.validation.client.impl.AbstractGwtValidator;

import javax.validation.Validator;
import javax.validation.groups.Default;

/**
 * {@link AbstractGwtValidatorFactory} implementation that uses
 * {@link com.google.gwt.validation.client.GwtValidation GwtValidation}.
 */
public final class TckTestValidatorFactory extends AbstractGwtValidatorFactory {
  /**
   * Marker Interface to {@link GWT#create(Class)}.
   */
  @GwtValidation(value = {
      Address.class, Animal.class, Book.class, Car.class, Order.class,
        User.class},
      groups = {Default.class, User.Billable.class, User.BuyInOneClick.class, User.Optional.class, 
<<<<<<< HEAD
        CyclicGroupSequence.class, Auditable.class, 
        First.class, Second.class, Last.class, Book.All.class})
=======
        CyclicGroupSequence.class, Auditable.class, First.class, Second.class, Last.class,
        Book.All.class, Address.HighLevelCoherence.class, Address.Complete.class, Car.Test.class})
>>>>>>> c6715ffa
  public static interface GwtValidator extends Validator {
  }

  @Override
  public AbstractGwtValidator createValidator() {
    return GWT.create(GwtValidator.class);
  }
}<|MERGE_RESOLUTION|>--- conflicted
+++ resolved
@@ -35,13 +35,8 @@
       Address.class, Animal.class, Book.class, Car.class, Order.class,
         User.class},
       groups = {Default.class, User.Billable.class, User.BuyInOneClick.class, User.Optional.class, 
-<<<<<<< HEAD
-        CyclicGroupSequence.class, Auditable.class, 
-        First.class, Second.class, Last.class, Book.All.class})
-=======
         CyclicGroupSequence.class, Auditable.class, First.class, Second.class, Last.class,
         Book.All.class, Address.HighLevelCoherence.class, Address.Complete.class, Car.Test.class})
->>>>>>> c6715ffa
   public static interface GwtValidator extends Validator {
   }
 
