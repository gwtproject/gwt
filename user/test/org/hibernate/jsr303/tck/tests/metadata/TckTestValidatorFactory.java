--- conflicted
+++ resolved
@@ -37,11 +37,7 @@
         Account.class, Customer.class, Man.class, Order.class, Person.class,
         SubClass.class, SuperClass.class, UnconstraintEntity.class},
       groups = {Default.class, SubClass.DefaultGroup.class, SuperClass.BasicGroup.class,
-<<<<<<< HEAD
-        SuperClass.InheritedGroup.class, SuperClass.UnusedGroup.class})
-=======
         SuperClass.InheritedGroup.class, SuperClass.UnusedGroup.class, PersonValidation.class})
->>>>>>> c6715ffa
   public static interface GwtValidator extends Validator {
   }
 
